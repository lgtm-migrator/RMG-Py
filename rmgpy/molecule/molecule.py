#!/usr/bin/env python
# -*- coding: utf-8 -*-

###############################################################################
#                                                                             #
# RMG - Reaction Mechanism Generator                                          #
#                                                                             #
# Copyright (c) 2002-2018 Prof. William H. Green (whgreen@mit.edu),           #
# Prof. Richard H. West (r.west@neu.edu) and the RMG Team (rmg_dev@mit.edu)   #
#                                                                             #
# Permission is hereby granted, free of charge, to any person obtaining a     #
# copy of this software and associated documentation files (the 'Software'),  #
# to deal in the Software without restriction, including without limitation   #
# the rights to use, copy, modify, merge, publish, distribute, sublicense,    #
# and/or sell copies of the Software, and to permit persons to whom the       #
# Software is furnished to do so, subject to the following conditions:        #
#                                                                             #
# The above copyright notice and this permission notice shall be included in  #
# all copies or substantial portions of the Software.                         #
#                                                                             #
# THE SOFTWARE IS PROVIDED 'AS IS', WITHOUT WARRANTY OF ANY KIND, EXPRESS OR  #
# IMPLIED, INCLUDING BUT NOT LIMITED TO THE WARRANTIES OF MERCHANTABILITY,    #
# FITNESS FOR A PARTICULAR PURPOSE AND NONINFRINGEMENT. IN NO EVENT SHALL THE #
# AUTHORS OR COPYRIGHT HOLDERS BE LIABLE FOR ANY CLAIM, DAMAGES OR OTHER      #
# LIABILITY, WHETHER IN AN ACTION OF CONTRACT, TORT OR OTHERWISE, ARISING     #
# FROM, OUT OF OR IN CONNECTION WITH THE SOFTWARE OR THE USE OR OTHER         #
# DEALINGS IN THE SOFTWARE.                                                   #
#                                                                             #
###############################################################################

"""
This module provides classes and methods for working with molecules and
molecular configurations. A molecule is represented internally using a graph
data type, where atoms correspond to vertices and bonds correspond to edges.
Both :class:`Atom` and :class:`Bond` objects store semantic information that
describe the corresponding atom or bond.
"""

import cython
import logging
import os
import numpy
import urllib
from collections import OrderedDict, defaultdict
import itertools
from copy import deepcopy

from .graph import Vertex, Edge, Graph, getVertexConnectivityValue
import rmgpy.molecule.group as gr
from rmgpy.molecule.pathfinder import find_shortest_path
from .atomtype import AtomType, atomTypes, getAtomType, AtomTypeError
import rmgpy.constants as constants
import rmgpy.molecule.element as elements
import rmgpy.molecule.converter as converter
import rmgpy.molecule.translator as translator
import rmgpy.molecule.resonance as resonance
from .kekulize import kekulize
from .adjlist import Saturator
from rmgpy.exceptions import DependencyError

################################################################################

bond_orders = {'S': 1, 'D': 2, 'T': 3, 'B': 1.5}

globals().update({
    'bond_orders': bond_orders,
})

class Atom(Vertex):
    """
    An atom. The attributes are:

    =================== =================== ====================================
    Attribute           Type                Description
    =================== =================== ====================================
    `atomType`          :class:`AtomType`   The :ref:`atom type <atom-types>`
    `element`           :class:`Element`    The chemical element the atom represents
    `radicalElectrons`  ``short``           The number of radical electrons
    `charge`            ``short``           The formal charge of the atom
    `label`             ``str``             A string label that can be used to tag individual atoms
    `coords`            ``numpy array``     The (x,y,z) coordinates in Angstrom
    `lonePairs`         ``short``           The number of lone electron pairs
    `id`                ``int``             Number assignment for atom tracking purposes
    `bonds`             ``dict``            Dictionary of bond objects with keys being neighboring atoms
    `props`             ``dict``            Dictionary for storing additional atom properties
    `mass`              ``int``             atomic mass of element (read only)
    `number`            ``int``             atomic number of element (read only)
    `symbol`            ``str``             atomic symbol of element (read only)
    =================== =================== ====================================

    Additionally, the ``mass``, ``number``, and ``symbol`` attributes of the
    atom's element can be read (but not written) directly from the atom object,
    e.g. ``atom.symbol`` instead of ``atom.element.symbol``.
    """

    def __init__(self, element=None, radicalElectrons=0, charge=0, label='', lonePairs=-100, coords=numpy.array([]), id=-1, props=None):
        Vertex.__init__(self)
        if isinstance(element, str):
            self.element = elements.__dict__[element]
        else:
            self.element = element
        self.radicalElectrons = radicalElectrons
        self.charge = charge
        self.label = label
        self.atomType = None
        self.lonePairs = lonePairs
        self.coords = coords
        self.id = id
        self.props = props or {}

    def __str__(self):
        """
        Return a human-readable string representation of the object.
        """
        return '{0}{1}{2}'.format(
            str(self.element),
            '.' * self.radicalElectrons,
            '+' * self.charge if self.charge > 0 else '-' * -self.charge,
        )

    def __repr__(self):
        """
        Return a representation that can be used to reconstruct the object.
        """
        return "<Atom '{0}'>".format(str(self))

    def __reduce__(self):
        """
        A helper function used when pickling an object.
        """
        d = {
            'edges': self.edges,
            'connectivity1': self.connectivity1,
            'connectivity2': self.connectivity2,
            'connectivity3': self.connectivity3,
            'sortingLabel': self.sortingLabel,
            'atomType': self.atomType.label if self.atomType else None,
            'lonePairs': self.lonePairs,
        }
        if self.element.isotope == -1:
            element2pickle = self.element.symbol
        else:
            element2pickle = self.element
        return (Atom, (element2pickle, self.radicalElectrons, self.charge, self.label), d)

    def __setstate__(self, d):
        """
        A helper function used when unpickling an object.
        """
        self.edges = d['edges']
        self.connectivity1 = d['connectivity1']
        self.connectivity2 = d['connectivity2']
        self.connectivity3 = d['connectivity3']
        self.sortingLabel = d['sortingLabel']
        self.atomType = atomTypes[d['atomType']] if d['atomType'] else None
        self.lonePairs = d['lonePairs']
    
    @property
    def mass(self): return self.element.mass
    
    @property
    def number(self): return self.element.number

    @property
    def symbol(self): return self.element.symbol

    @property
    def bonds(self): return self.edges

    def equivalent(self, other):
        """
        Return ``True`` if `other` is indistinguishable from this atom, or
        ``False`` otherwise. If `other` is an :class:`Atom` object, then all
        attributes except `label` and 'ID' must match exactly. If `other` is an
        :class:`GroupAtom` object, then the atom must match any of the
        combinations in the atom pattern.
        """
        cython.declare(atom=Atom, ap=gr.GroupAtom)
        if isinstance(other, Atom):
            atom = other
            return (
                self.element                is atom.element and
                self.radicalElectrons       == atom.radicalElectrons   and
                self.lonePairs              == atom.lonePairs           and
                self.charge                 == atom.charge and
                self.atomType              is atom.atomType
                )
        elif isinstance(other, gr.GroupAtom):
            cython.declare(a=AtomType, radical=cython.short, lp=cython.short, charge=cython.short)
            ap = other
            for a in ap.atomType:
                if self.atomType.equivalent(a): break
            else:
                return False
            if ap.radicalElectrons:
                for radical in ap.radicalElectrons:
                    if self.radicalElectrons == radical: break
                else:
                    return False
            if ap.lonePairs:
                for lp in ap.lonePairs:
                    if self.lonePairs == lp: break
                else:
                    return False
            if ap.charge:
                for charge in ap.charge:
                    if self.charge == charge: break
                else:
                    return False
            if 'inRing' in self.props and 'inRing' in ap.props:
                if self.props['inRing'] != ap.props['inRing']:
                    return False
            return True
    
    def get_descriptor(self):
        """
        Return a tuple used for sorting atoms.
        Currently uses atomic number, connectivity value,
        radical electrons, lone pairs, and charge
        """
        return self.number, -getVertexConnectivityValue(self), self.radicalElectrons, self.lonePairs, self.charge

    def isSpecificCaseOf(self, other):
        """
        Return ``True`` if `self` is a specific case of `other`, or ``False``
        otherwise. If `other` is an :class:`Atom` object, then this is the same
        as the :meth:`equivalent()` method. If `other` is an
        :class:`GroupAtom` object, then the atom must match or be more
        specific than any of the combinations in the atom pattern.
        """
        if isinstance(other, Atom):
            return self.equivalent(other)
        elif isinstance(other, gr.GroupAtom):
            cython.declare(atom=gr.GroupAtom, a=AtomType, radical=cython.short, lp = cython.short, charge=cython.short)
            atom = other
            if self.atomType is None:
                return False
            for a in atom.atomType: 
                if self.atomType.isSpecificCaseOf(a): break
            else:
                return False
            if atom.radicalElectrons:
                for radical in atom.radicalElectrons:
                    if self.radicalElectrons == radical: break
                else:
                    return False
            if atom.lonePairs:
                for lp in atom.lonePairs:
                    if self.lonePairs == lp: break
                else:
                    return False
            if atom.charge:
                for charge in atom.charge:
                    if self.charge == charge: break
                else:
                    return False
            if 'inRing' in self.props and 'inRing' in atom.props:
                if self.props['inRing'] != atom.props['inRing']:
                    return False
            elif 'inRing' not in self.props and 'inRing' in atom.props:
                return False
            return True

    def copy(self):
        """
        Generate a deep copy of the current atom. Modifying the
        attributes of the copy will not affect the original.
        """
        cython.declare(a=Atom)
        #a = Atom(self.element, self.radicalElectrons, self.spinMultiplicity, self.charge, self.label)
        a = Atom.__new__(Atom)
        a.edges = {}
        a.resetConnectivityValues()
        a.element = self.element
        a.radicalElectrons = self.radicalElectrons
        a.charge = self.charge
        a.label = self.label
        a.atomType = self.atomType
        a.lonePairs = self.lonePairs
        a.coords = self.coords[:]
        a.id = self.id
        a.props = deepcopy(self.props)
        return a

    def isHydrogen(self):
        """
        Return ``True`` if the atom represents a hydrogen atom or ``False`` if
        not.
        """
        return self.element.number == 1

    def isNonHydrogen(self):
        """
        Return ``True`` if the atom does not represent a hydrogen atom or
        ``False`` if it does.
        """
        return self.element.number != 1

    def isCarbon(self):
        """
        Return ``True`` if the atom represents a carbon atom or ``False`` if
        not.
        """
        return self.element.number == 6
    
    def isNitrogen(self):
        """
        Return ``True`` if the atom represents a nitrogen atom or ``False`` if
        not.
        """
        return self.element.number == 7

    def isOxygen(self):
        """
        Return ``True`` if the atom represents an oxygen atom or ``False`` if
        not.
        """
        return self.element.number == 8

    def isFluorine(self):
        """
        Return ``True`` if the atom represents a fluorine atom or ``False`` if
        not.
        """
        return self.element.number == 9

    def isSurfaceSite(self):
        """
        Return ``True`` if the atom represents a surface site or ``False`` if not.
        """
        return self.symbol == 'X'

    def isSilicon(self):
        """
        Return ``True`` if the atom represents a silicon atom or ``False`` if
        not.
        """
        return self.element.number == 14

    def isSulfur(self):
        """
        Return ``True`` if the atom represents a sulfur atom or ``False`` if
        not.
        """
        return self.element.number == 16

    def isChlorine(self):
        """
        Return ``True`` if the atom represents a chlorine atom or ``False`` if
        not.
        """
        return self.element.number == 17

    def isIodine(self):
        """
        Return ``True`` if the atom represents an iodine atom or ``False`` if
        not.
        """
        return self.element.number == 53

    def isNOS(self):
        """
        Return ``True`` if the atom represent either nitrogen, sulfur, or oxygen
        ``False`` if it does not.
        """
        return self.element.number in [7, 8, 16]

    def incrementRadical(self):
        """
        Update the atom pattern as a result of applying a GAIN_RADICAL action,
        where `radical` specifies the number of radical electrons to add.
        """
        # Set the new radical electron count
        self.radicalElectrons += 1
        if self.radicalElectrons <= 0:
            raise gr.ActionError('Unable to update Atom due to GAIN_RADICAL action: Invalid radical electron set "{0}".'.format(self.radicalElectrons))

    def decrementRadical(self):
        """
        Update the atom pattern as a result of applying a LOSE_RADICAL action,
        where `radical` specifies the number of radical electrons to remove.
        """
        cython.declare(radicalElectrons=cython.short)
        # Set the new radical electron count
        radicalElectrons = self.radicalElectrons = self.radicalElectrons - 1
        if radicalElectrons  < 0:
            raise gr.ActionError('Unable to update Atom due to LOSE_RADICAL action: Invalid radical electron set "{0}".'.format(self.radicalElectrons))

    def setLonePairs(self,lonePairs):
        """
        Set the number of lone electron pairs.
        """
        # Set the number of electron pairs
        self.lonePairs = lonePairs
        if self.lonePairs < 0:
            raise gr.ActionError('Unable to update Atom due to setLonePairs : Invalid lone electron pairs set "{0}".'.format(self.setLonePairs))
        self.updateCharge()

    def incrementLonePairs(self):
        """
        Update the lone electron pairs pattern as a result of applying a GAIN_PAIR action.
        """
        # Set the new lone electron pairs count
        self.lonePairs += 1
        if self.lonePairs <= 0:
            raise gr.ActionError('Unable to update Atom due to GAIN_PAIR action: Invalid lone electron pairs set "{0}".'.format(self.lonePairs))
        self.updateCharge()

    def decrementLonePairs(self):
        """
        Update the lone electron pairs pattern as a result of applying a LOSE_PAIR action.
        """
        # Set the new lone electron pairs count
        self.lonePairs -= 1
        if self.lonePairs  < 0:
            raise gr.ActionError('Unable to update Atom due to LOSE_PAIR action: Invalid lone electron pairs set "{0}".'.format(self.lonePairs))
        self.updateCharge()

    def updateCharge(self):
        """
        Update self.charge, according to the valence, and the
        number and types of bonds, radicals, and lone pairs.
        """
        if self.isSurfaceSite():
            self.charge = 0
            return
        valence_electron = elements.PeriodicSystem.valence_electrons[self.symbol]
        order = self.getBondOrdersForAtom()
        self.charge = valence_electron - order - self.radicalElectrons - 2*self.lonePairs

    def applyAction(self, action):
        """
        Update the atom pattern as a result of applying `action`, a tuple
        containing the name of the reaction recipe action along with any
        required parameters. The available actions can be found
        :ref:`here <reaction-recipe-actions>`.
        """
        # Invalidate current atom type
        self.atomType = None
        act = action[0].upper()
        # Modify attributes if necessary
        if act in ['CHANGE_BOND', 'FORM_BOND', 'BREAK_BOND']:
            # Nothing else to do here
            pass
        elif act == 'GAIN_RADICAL':
            for i in range(action[2]): self.incrementRadical()
        elif act == 'LOSE_RADICAL':
            for i in range(abs(action[2])): self.decrementRadical()
        elif action[0].upper() == 'GAIN_PAIR':
            for i in range(action[2]): self.incrementLonePairs()
        elif action[0].upper() == 'LOSE_PAIR':
            for i in range(abs(action[2])): self.decrementLonePairs()
        else:
            raise gr.ActionError('Unable to update Atom: Invalid action {0}".'.format(action))

    def getBondOrdersForAtom(self):
        """
        This helper function is to help calculate total bond orders for an
        input atom.

        Some special consideration for the order `B` bond. For atoms having 
        three `B` bonds, the order for each is 4/3.0, while for atoms having other
        than three `B` bonds, the order for  each is 3/2.0
        """
        num_B_bond = 0
        order = 0
        for _, bond in self.bonds.iteritems():
            if bond.isBenzene():
                num_B_bond += 1
            else:
                order += bond.order

        if num_B_bond == 3:
            order += num_B_bond * 4/3.0
        else:
            order += num_B_bond * 3/2.0

        return order

################################################################################

class Bond(Edge):
    """
    A chemical bond. The attributes are:

    =================== =================== ====================================
    Attribute           Type                Description
    =================== =================== ====================================
    `order`             ``float``             The :ref:`bond type <bond-types>`
    `atom1`             ``Atom``              An Atom object connecting to the bond
    `atom2`             ``Atom``              An Atom object connecting to the bond
    =================== =================== ====================================

    """

    def __init__(self, atom1, atom2, order=1):
        Edge.__init__(self, atom1, atom2)
        if isinstance(order, str):
            self.setOrderStr(order)
        else:
            self.order = order

    def __str__(self):
        """
        Return a human-readable string representation of the object.
        """
        return self.getOrderStr()

    def __repr__(self):
        """
        Return a representation that can be used to reconstruct the object.
        """
        return '<Bond "{0}">'.format(self.order)

    def __reduce__(self):
        """
        A helper function used when pickling an object.
        """
        return (Bond, (self.vertex1, self.vertex2, self.order))

    @property
    def atom1(self):
        return self.vertex1

    @property
    def atom2(self):
        return self.vertex2

    def equivalent(self, other):
        """
        Return ``True`` if `other` is indistinguishable from this bond, or
        ``False`` otherwise. `other` can be either a :class:`Bond` or a
        :class:`GroupBond` object.
        """
        cython.declare(bond=Bond, bp=gr.GroupBond)
        if isinstance(other, Bond):
            bond = other
            return self.isOrder(bond.getOrderNum())
        elif isinstance(other, gr.GroupBond):
            bp = other
            return any([self.isOrder(otherOrder) for otherOrder in bp.getOrderNum()])

    def isSpecificCaseOf(self, other):
        """
        Return ``True`` if `self` is a specific case of `other`, or ``False``
        otherwise. `other` can be either a :class:`Bond` or a
        :class:`GroupBond` object.
        """
        # There are no generic bond types, so isSpecificCaseOf is the same as equivalent
        return self.equivalent(other)

    def getOrderStr(self):
        """
        returns a string representing the bond order
        """
        if self.isSingle():
            return 'S'
        elif self.isBenzene():
            return 'B'
        elif self.isDouble():
            return 'D'
        elif self.isTriple():
            return 'T'
        elif self.isQuadruple():
            return 'Q'
        elif self.isVanDerWaals():
            return 'vdW'
        elif self.isHydrogenBond():
            return 'H'
        else:
            raise ValueError("Bond order {} does not have string representation.".format(self.order))
        
    def setOrderStr(self, newOrder):
        """
        set the bond order using a valid bond-order character
        """
        if newOrder == 'S':
            self.order = 1
        elif newOrder == 'D':
            self.order = 2
        elif newOrder == 'T':
            self.order = 3
        elif newOrder == 'B':
            self.order = 1.5
        elif newOrder == 'Q':
            self.order = 4
        elif newOrder == 'vdW':
            self.order = 0
        elif newOrder == 'H':
            self.order = 0.1
        else:
            # try to see if an float disguised as a string was input by mistake
            try:
                self.order = float(newOrder)
            except ValueError:
                raise TypeError('Bond order {} is not hardcoded into this method'.format(newOrder))
            
            
    def getOrderNum(self):
        """
        returns the bond order as a number
        """
        
        return self.order
            
    def setOrderNum(self, newOrder):
        """
        change the bond order with a number
        """
        
        self.order = newOrder
        
    def copy(self):
        """
        Generate a deep copy of the current bond. Modifying the
        attributes of the copy will not affect the original.
        """
        #return Bond(self.vertex1, self.vertex2, self.order)
        cython.declare(b=Bond)
        b = Bond.__new__(Bond)
        b.vertex1 = self.vertex1
        b.vertex2 = self.vertex2
        b.order = self.order
        return b


    def isVanDerWaals(self):
        """
        Return ``True`` if the bond represents a van der Waals bond or 
        ``False`` if not.
        """
        return self.isOrder(0) or self.order == 'vdW' #todo: remove 'vdW'

    def isOrder(self, otherOrder):
        """
        Return ``True`` if the bond is of order otherOrder or ``False`` if
        not. This compares floats that takes into account floating point error
        
        NOTE: we can replace the absolute value relation with math.isclose when
        we swtich to python 3.5+
        """
        return abs(self.order - otherOrder) <= 1e-4

        
    def isSingle(self):
        """
        Return ``True`` if the bond represents a single bond or ``False`` if
        not.
        """
        return self.isOrder(1)

    def isDouble(self):
        """
        Return ``True`` if the bond represents a double bond or ``False`` if
        not.
        """
        return self.isOrder(2)

    def isTriple(self):
        """
        Return ``True`` if the bond represents a triple bond or ``False`` if
        not.
        """
        return self.isOrder(3)

    def isQuadruple(self):
        """
        Return ``True`` if the bond represents a quadruple bond or ``False`` if
        not.
        """
        return self.isOrder(4)

    def isBenzene(self):
        """
        Return ``True`` if the bond represents a benzene bond or ``False`` if
        not.
        """
        return self.isOrder(1.5)
    
    def isHydrogenBond(self):
        """
        Return ``True`` if the bond represents a hydrogen bond or ``False`` if
        not.
        """
        return self.isOrder(0)
    
    def incrementOrder(self):
        """
        Update the bond as a result of applying a CHANGE_BOND action to
        increase the order by one.
        """
        if self.order <=3.0001:
            self.order += 1
        else:
            raise gr.ActionError('Unable to increment Bond due to CHANGE_BOND action: '+\
            'Bond order "{0}" is greater than 3.'.format(self.order))

    def decrementOrder(self):
        """
        Update the bond as a result of applying a CHANGE_BOND action to
        decrease the order by one.
        """
        if self.order >=0.9999:
            self.order -= 1
        else:
            raise gr.ActionError('Unable to decrease Bond due to CHANGE_BOND action: '+\
            'bond order "{0}" is less than 1.'.format(self.order))

    def __changeBond(self, order):
        """
        Update the bond as a result of applying a CHANGE_BOND action,
        where `order` specifies whether the bond is incremented or decremented
        in bond order, and can be any real number.
        """
        self.order += order
        if self.order < -0.0001 or self.order >4.0001:
            raise gr.ActionError('Unable to update Bond due to CHANGE_BOND action: Invalid resulting order "{0}".'.format(self.order))

    def applyAction(self, action):
        """
        Update the bond as a result of applying `action`, a tuple
        containing the name of the reaction recipe action along with any
        required parameters. The available actions can be found
        :ref:`here <reaction-recipe-actions>`.
        """
        if action[0].upper() == 'CHANGE_BOND':
            if isinstance(action[2],str):
                self.setOrderStr(action[2])
            else:
                try: # try to see if addable
                   self.__changeBond(action[2])
                except TypeError:
                    raise gr.ActionError('Unable to update Bond due to CHANGE_BOND action: Invalid order "{0}".'.format(action[2]))
        else:
            raise gr.ActionError('Unable to update GroupBond: Invalid action {0}.'.format(action))

    def get_bond_string(self):
        """
        Represent the bond object as a string (eg. 'C#N'). The returned string is independent of the atom ordering, with
        the atom labels in alphabetical order (i.e. 'C-H' is possible but not 'H-C')
        :return: str
        """
        bond_symbol_mapping = {0: '~', 1: '-', 1.5: ':', 2: '=', 3: '#'}
        atom_labels = [self.atom1.symbol, self.atom2.symbol]
        atom_labels.sort()
        try:
            bond_symbol = bond_symbol_mapping[self.getOrderNum()]
        except KeyError:
            bond_symbol = '<bond order {0}>'.format(self.getOrderNum())
        return '{0}{1}{2}'.format(atom_labels[0], bond_symbol, atom_labels[1])


#################################################################################
    

class Molecule(Graph):
    """
    A representation of a molecular structure using a graph data type, extending
    the :class:`Graph` class. Attributes are:

    ======================= =========== ========================================
    Attribute               Type        Description
    ======================= =========== ========================================
    `symmetryNumber`        ``float``   The (estimated) external + internal symmetry number of the molecule, modified for chirality
    `multiplicity`          ``int``     The multiplicity of this species, multiplicity = 2*total_spin+1
    `reactive`              ``bool``    ``True`` (by default) if the molecule participates in reaction families.
                                            It is set to ``False`` by the filtration functions if a non
                                            representative resonance structure was generated by a template reaction
    `props`                 ``dict``    A list of properties describing the state of the molecule.
    `InChI`                 ``str``     A string representation of the molecule in InChI
    `atoms`                 ``list``    A list of Atom objects in the molecule
    `fingerprint`           ``str``     A representation for fast comparison, set as molecular formula
    ======================= =========== ========================================

    A new molecule object can be easily instantiated by passing the `SMILES` or
    `InChI` string representing the molecular structure.
    """

    def __init__(self, atoms=None, symmetry=-1, multiplicity=-187, reactive=True, props=None, SMILES=''):
        Graph.__init__(self, atoms)
        self.symmetryNumber = symmetry
        self.multiplicity = multiplicity
        self.reactive = reactive
        self._fingerprint = None
        self.InChI = ''
        if SMILES != '': self.fromSMILES(SMILES)
        self.props = props or {}
        if multiplicity != -187:  # it was set explicitly, so re-set it (fromSMILES etc may have changed it)
            self.multiplicity = multiplicity
    
    
    def __hash__(self):
        return hash((self.fingerprint))
            
    def __richcmp__(x, y, op):
        if op == 2:#Py_EQ
            return x.is_equal(y)
        if op == 3:#Py_NE
            return not x.is_equal(y)
        else:
            raise NotImplementedError("Can only check equality of molecules, not > or <")
    
    def is_equal(self,other):
        """Method to test equality of two Molecule objects."""
        if not isinstance(other, Molecule): return False #different type
        elif self is other: return True #same reference in memory
        elif self.fingerprint != other.fingerprint: return False
        else:
            return self.isIsomorphic(other)   

    def __str__(self):
        """
        Return a human-readable string representation of the object.
        """
        return '<Molecule "{0}">'.format(self.toSMILES())

    def __repr__(self):
        """
        Return a representation that can be used to reconstruct the object.
        """
        cython.declare(multiplicity=cython.int)
        multiplicity = self.multiplicity
        try:
            if multiplicity != self.getRadicalCount() + 1:
                return 'Molecule(SMILES="{0}", multiplicity={1:d})'.format(self.toSMILES(), multiplicity)
            return 'Molecule(SMILES="{0}")'.format(self.toSMILES())
        except KeyError:
            logging.warning('Could not generate SMILES for this molecule object.'+\
                        ' Likely due to a keyerror when converting to RDKit'+\
                        ' Here is molecules AdjList: {}'.format(self.toAdjacencyList()))
            return 'Molecule().fromAdjacencyList"""{}"""'.format(self.toAdjacencyList())

    def __reduce__(self):
        """
        A helper function used when pickling an object.
        """
        return (Molecule, (self.vertices, self.symmetryNumber, self.multiplicity, self.reactive, self.props))

    def __getAtoms(self): return self.vertices
    def __setAtoms(self, atoms): self.vertices = atoms
    atoms = property(__getAtoms, __setAtoms)

    def __getFingerprint(self):
        """
        Return a string containing the "fingerprint" used to accelerate graph
        isomorphism comparisons with other molecules. The fingerprint is a
        short string containing a summary of selected information about the 
        molecule. Two fingerprint strings matching is a necessary (but not
        sufficient) condition for the associated molecules to be isomorphic.
        """
        if self._fingerprint is None:
            self.fingerprint = self.getFormula()
        return self._fingerprint
    def __setFingerprint(self, fingerprint): self._fingerprint = fingerprint
    fingerprint = property(__getFingerprint, __setFingerprint)

    def addAtom(self, atom):
        """
        Add an `atom` to the graph. The atom is initialized with no bonds.
        """
        self._fingerprint = None
        return self.addVertex(atom)
    
    def addBond(self, bond):
        """
        Add a `bond` to the graph as an edge connecting the two atoms `atom1`
        and `atom2`.
        """
        self._fingerprint = None
        return self.addEdge(bond)

    def getBonds(self, atom):
        """
        Return a dictionary of the bonds involving the specified `atom`.
        """
        return self.getEdges(atom)

    def getBond(self, atom1, atom2):
        """
        Returns the bond connecting atoms `atom1` and `atom2`.
        """
        return self.getEdge(atom1, atom2)

    def hasAtom(self, atom):
        """
        Returns ``True`` if `atom` is an atom in the graph, or ``False`` if
        not.
        """
        return self.hasVertex(atom)

    def hasBond(self, atom1, atom2):
        """
        Returns ``True`` if atoms `atom1` and `atom2` are connected
        by an bond, or ``False`` if not.
        """
        return self.hasEdge(atom1, atom2)

    def containsSurfaceSite(self):
        """
        Returns ``True`` iff the molecule contains an 'X' surface site.
        """
        cython.declare(atom=Atom)
        for atom in self.atoms:
            if atom.symbol == 'X':
                return True
        return False

    def isSurfaceSite(self):
        "Returns ``True`` iff the molecule is nothing but a surface site 'X'."
        return (len(self.atoms) == 1 and self.atoms[0].isSurfaceSite())

    def removeAtom(self, atom):
        """
        Remove `atom` and all bonds associated with it from the graph. Does
        not remove atoms that no longer have any bonds as a result of this
        removal.
        """
        self._fingerprint = None
        return self.removeVertex(atom)

    def removeBond(self, bond):
        """
        Remove the bond between atoms `atom1` and `atom2` from the graph.
        Does not remove atoms that no longer have any bonds as a result of
        this removal.
        """
        self._fingerprint = None
        return self.removeEdge(bond)

    def removeVanDerWaalsBonds(self):
        """
        Remove all van der Waals bonds.
        """
        cython.declare(atom=Atom, bond=Bond)
        for atom in self.atoms:
            for bond in atom.edges.values():
                if bond.isVanDerWaals():
                    self.removeBond(bond)

    def sortAtoms(self):
        """
        Sort the atoms in the graph. This can make certain operations, e.g.
        the isomorphism functions, much more efficient.

        This function orders atoms using several attributes in atom.getDescriptor().
        Currently it sorts by placing heaviest atoms first and hydrogen atoms last.
        Placing hydrogens last during sorting ensures that functions with hydrogen
        removal work properly.
        """
        cython.declare(vertex=Vertex, a=Atom, index=int)
        for vertex in self.vertices:
            if vertex.sortingLabel < 0:
                self.updateConnectivityValues()
                break
        self.atoms.sort(key=lambda a: a.get_descriptor(), reverse=True)
        for index, vertex in enumerate(self.vertices):
            vertex.sortingLabel = index

    def update(self, log_species=True):
        """
        Update connectivity values, atom types of atoms.
        Update multiplicity, and sort atoms using the new
        connectivity values.
        """

        for atom in self.atoms:
            atom.updateCharge()

        self.updateAtomTypes(logSpecies=log_species)
        self.updateMultiplicity()
        self.sortAtoms()
        self.identifyRingMembership()

    def getFormula(self):
        """
        Return the molecular formula for the molecule.
        """
        cython.declare(atom=Atom, symbol=str, elements=dict, keys=list, formula=str)
        cython.declare(hasCarbon=cython.bint, hasHydrogen=cython.bint)
        
        # Count the number of each element in the molecule
        elements = {}
        for atom in self.vertices:
            symbol = atom.element.symbol
            elements[symbol] = elements.get(symbol, 0) + 1
        
        # Use the Hill system to generate the formula
        formula = ''
        
        # Carbon and hydrogen always come first if carbon is present
        if 'C' in elements.keys():
            count = elements['C']
            formula += 'C{0:d}'.format(count) if count > 1 else 'C'
            del elements['C']
            if 'H' in elements.keys():
                count = elements['H']
                formula += 'H{0:d}'.format(count) if count > 1 else 'H'
                del elements['H']

        # Other atoms are in alphabetical order
        # (This includes hydrogen if carbon is not present)
        keys = elements.keys()
        keys.sort()
        for key in keys:
            count = elements[key]
            formula += '{0}{1:d}'.format(key, count) if count > 1 else key
        
        return formula

    def getMolecularWeight(self):
        """
        Return the molecular weight of the molecule in kg/mol.
        """
        cython.declare(atom=Atom, mass=cython.double)
        mass = 0
        for atom in self.vertices:
            mass += atom.element.mass
        return mass
    
    def getRadicalCount(self):
        """
        Return the total number of radical electrons on all atoms in the
        molecule. In this function, monoradical atoms count as one, biradicals
        count as two, etc.
        """
        cython.declare(atom=Atom, radicals=cython.short)
        radicals = 0
        for atom in self.vertices:
            radicals += atom.radicalElectrons
        return radicals

    def getSingletCarbeneCount(self):
        """
        Return the total number of singlet carbenes (lone pair on a carbon atom)
        in the molecule. Counts the number of carbon atoms with a lone pair.
        In the case of [C] with two lone pairs, this method will return 1.
        """
        cython.declare(atom=Atom, carbenes=cython.short)
        carbenes = 0
        for atom in self.vertices:
            if atom.isCarbon() and atom.lonePairs > 0:
                carbenes += 1
        return carbenes

    def getNumAtoms(self, element = None):
        """
        Return the number of atoms in molecule.  If element is given, ie. "H" or "C",
        the number of atoms of that element is returned.
        """
        cython.declare(numAtoms=cython.int, atom=Atom)
        if element == None:
            return len(self.vertices)
        else:
            numAtoms = 0
            for atom in self.vertices:
                if atom.element.symbol == element:
                    numAtoms += 1
            return numAtoms

    def getNumberOfRadicalElectrons(self):
        """
        Return the total number of radical electrons on all atoms in the
        molecule. In this function, monoradical atoms count as one, biradicals
        count as two, etc. 
        """
        cython.declare(numRadicals=cython.int, atom=Atom)
        numRadicals = 0
        for atom in self.vertices:
            numRadicals += atom.radicalElectrons
        return numRadicals
    
    def getGasCopiesOfSurfaceMolecule(self):
        """
        Create an iterable of gas-phase (desorbed) copies of a surface-bound molecule.
        
        This will likely be a radical, because of the dangling bond which used
        to be to the surface. It's a list because we don't know which electronic 
        state to return, e.g. two radicals or a lone pair when a "double-bond" 
        desorbs, so we return both in an iterable.
        """
        mol = cython.declare(Molecule)
        mol = self.copy(deep=True)
        toDelete = []
        for atom in mol.atoms:
            if atom.element.symbol=='X':
                toDelete.append(atom)
        for atom in toDelete:
            for bonded, bond in atom.bonds.iteritems():
                if bond.isSingle():
                    bonded.incrementRadical()
                elif bond.isDouble():
                    bonded.incrementRadical()
                    bonded.incrementRadical()
                elif bond.isTriple():
                    bonded.incrementRadical()
                    bonded.incrementLonePairs()
                elif bond.isQuadruple():
                    bonded.incrementLonePairs()
                    bonded.incrementLonePairs()
            mol.removeAtom(atom)
        raise NotImplementedError("Code not finished?")
            

    def copy(self, deep=False):
        """
        Create a copy of the current graph. If `deep` is ``True``, a deep copy
        is made: copies of the vertices and edges are used in the new graph.
        If `deep` is ``False`` or not specified, a shallow copy is made: the
        original vertices and edges are used in the new graph.
        """
        other = cython.declare(Molecule)
        g = Graph.copy(self, deep)
        other = Molecule(g.vertices)
        other.multiplicity = self.multiplicity
        other.reactive = self.reactive
        return other

    def merge(self, other):
        """
        Merge two molecules so as to store them in a single :class:`Molecule`
        object. The merged :class:`Molecule` object is returned.
        """
        g = Graph.merge(self, other)
        molecule = Molecule(atoms=g.vertices)
        return molecule

    def split(self):
        """
        Convert a single :class:`Molecule` object containing two or more
        unconnected molecules into separate class:`Molecule` objects.
        """
        graphs = Graph.split(self)
        molecules = []
        for g in graphs:
            molecule = Molecule(atoms=g.vertices)
            molecules.append(molecule)
        return molecules

    def deleteHydrogens(self):
        """
        Irreversibly delete all non-labeled hydrogens without updating
        connectivity values. If there's nothing but hydrogens, it does nothing.
        It destroys information; be careful with it.
        """
        cython.declare(atom=Atom, hydrogens=list)
        # Check that the structure contains at least one heavy atom
        for atom in self.vertices:
            if not atom.isHydrogen():
                break
        else:
            # No heavy atoms, so leave explicit
            return
        hydrogens = []
        for atom in self.vertices:
            if atom.isHydrogen() and atom.label == '':
                hydrogens.append(atom)
        # Remove the hydrogen atoms from the structure
        for atom in hydrogens:
            self.removeAtom(atom)

    def connectTheDots(self):
        """
        Delete all bonds, and set them again based on the Atoms' coords.
        Does not detect bond type.
        """
        cython.declare(criticalDistance=float, i=int, atom1=Atom, atom2=Atom,
                       bond=Bond, atoms=list, zBoundary=float)
                       # groupBond=GroupBond, 
        self._fingerprint = None
        
        atoms = self.vertices
        
        # Ensure there are coordinates to work with
        for atom in atoms:
            assert len(atom.coords) != 0
        
        # If there are any bonds, remove them
        for atom1 in atoms:
            for bond in self.getBonds(atom1):
                self.removeEdge(bond)
        
        # Sort atoms by distance on the z-axis
        sortedAtoms = sorted(atoms, key=lambda x: x.coords[2])
        
        for i, atom1 in enumerate(sortedAtoms):
            for atom2 in sortedAtoms[i+1:]:
                # Set upper limit for bond distance
                criticalDistance = (atom1.element.covRadius + atom2.element.covRadius + 0.45)**2
                
                # First atom that is more than 4.0 Anstroms away in the z-axis, break the loop
                # Atoms are sorted along the z-axis, so all following atoms should be even further
                zBoundary = (atom1.coords[2] - atom2.coords[2])**2
                if zBoundary > 16.0:
                    break
                
                distanceSquared = sum((atom1.coords - atom2.coords)**2)
                
                if distanceSquared > criticalDistance or distanceSquared < 0.40:
                    continue
                else:
                    # groupBond = GroupBond(atom1, atom2, [1,2,3,1.5])
                    bond = Bond(atom1, atom2, 1)
                    self.addBond(bond)
        self.updateAtomTypes()
        
    def updateAtomTypes(self, logSpecies=True, raiseException=True):
        """
        Iterate through the atoms in the structure, checking their atom types
        to ensure they are correct (i.e. accurately describe their local bond
        environment) and complete (i.e. are as detailed as possible).
        
        If `raiseException` is `False`, then the generic atomType 'R' will
        be prescribed to any atom when getAtomType fails. Currently used for
        resonance hybrid atom types.
        """
        #Because we use lonepairs to match atomtypes and default is -100 when unspecified,
        #we should update before getting the atomtype.
        self.updateLonePairs()

        for atom in self.vertices:
            try:
                atom.atomType = getAtomType(atom, atom.edges)
            except AtomTypeError:
                if logSpecies:
                    logging.error("Could not update atomtypes for this molecule:\n{0}".format(self.toAdjacencyList()))
                if raiseException:
                    raise
                atom.atomType = atomTypes['R']
            
    def updateMultiplicity(self):
        """
        Update the multiplicity of a newly formed molecule.
        """
        # Assume this is always true
        # There are cases where 2 radicalElectrons is a singlet, but
        # the triplet is often more stable, 
        self.multiplicity = self.getRadicalCount() + 1

    def clearLabeledAtoms(self):
        """
        Remove the labels from all atoms in the molecule.
        """
        for atom in self.vertices:
            atom.label = ''

    def containsLabeledAtom(self, label):
        """
        Return :data:`True` if the molecule contains an atom with the label
        `label` and :data:`False` otherwise.
        """
        for atom in self.vertices:
            if atom.label == label: return True
        return False

    def getLabeledAtom(self, label):
        """
        Return the atoms in the molecule that are labeled.
        """
        for atom in self.vertices:
            if atom.label == label: return atom
        raise ValueError('No atom in the molecule has the label "{0}".'.format(label))

    def getLabeledAtoms(self):
        """
        Return the labeled atoms as a ``dict`` with the keys being the labels
        and the values the atoms themselves. If two or more atoms have the
        same label, the value is converted to a list of these atoms.
        """
        labeled = {}
        for atom in self.vertices:
            if atom.label != '':
                if atom.label in labeled:
                    if isinstance(labeled[atom.label],list):
                        labeled[atom.label].append(atom)
                    else:
                        labeled[atom.label] = [labeled[atom.label]]
                        labeled[atom.label].append(atom)
                else:
                    labeled[atom.label] = atom
        return labeled

    def get_element_count(self):
        """
        Returns the element count for the molecule as a dictionary.
        """
        element_count = {}
        for atom in self.atoms:
            symbol = atom.element.symbol
            isotope = atom.element.isotope
            key = symbol
            if key in element_count:
                element_count[key] += 1
            else:
                element_count[key] = 1

        return element_count

    def isIsomorphic(self, other, initialMap=None,saveOrder=False):
        """
        Returns :data:`True` if two graphs are isomorphic and :data:`False`
        otherwise. The `initialMap` attribute can be used to specify a required
        mapping from `self` to `other` (i.e. the atoms of `self` are the keys,
        while the atoms of `other` are the values). The `other` parameter must
        be a :class:`Molecule` object, or a :class:`TypeError` is raised.
        Also ensures multiplicities are also equal.
        """
        # It only makes sense to compare a Molecule to a Molecule for full
        # isomorphism, so raise an exception if this is not what was requested
        if not isinstance(other, Molecule):
            raise TypeError('Got a {0} object for parameter "other", when a Molecule object is required.'.format(other.__class__))
        # Do the quick isomorphism comparison using the fingerprint
        # Two fingerprint strings matching is a necessary (but not
        # sufficient!) condition for the associated molecules to be isomorphic
        if self.fingerprint != other.fingerprint:
            return False
        # check multiplicity
        if self.multiplicity != other.multiplicity:
            return False
        # Do the full isomorphism comparison
        result = Graph.isIsomorphic(self, other, initialMap, saveOrder=saveOrder)
        return result

    def findIsomorphism(self, other, initialMap=None, saveOrder=False):
        """
        Returns :data:`True` if `other` is isomorphic and :data:`False`
        otherwise, and the matching mapping. The `initialMap` attribute can be
        used to specify a required mapping from `self` to `other` (i.e. the
        atoms of `self` are the keys, while the atoms of `other` are the
        values). The returned mapping also uses the atoms of `self` for the keys
        and the atoms of `other` for the values. The `other` parameter must
        be a :class:`Molecule` object, or a :class:`TypeError` is raised.
        """
        # It only makes sense to compare a Molecule to a Molecule for full
        # isomorphism, so raise an exception if this is not what was requested
        if not isinstance(other, Molecule):
            raise TypeError('Got a {0} object for parameter "other", when a Molecule object is required.'.format(other.__class__))
        # Do the quick isomorphism comparison using the fingerprint
        # Two fingerprint strings matching is a necessary (but not
        # sufficient!) condition for the associated molecules to be isomorphic
        if self.fingerprint != other.fingerprint:
            return []
        # check multiplicity
        if self.multiplicity != other.multiplicity:
            return []
            
        # Do the isomorphism comparison
        result = Graph.findIsomorphism(self, other, initialMap, saveOrder=saveOrder)
        return result

    def isSubgraphIsomorphic(self, other, initialMap=None, generateInitialMap=False,saveOrder=False):
        """
        Returns :data:`True` if `other` is subgraph isomorphic and :data:`False`
        otherwise. The `initialMap` attribute can be used to specify a required
        mapping from `self` to `other` (i.e. the atoms of `self` are the keys,
        while the atoms of `other` are the values). The `other` parameter must
        be a :class:`Group` object, or a :class:`TypeError` is raised.
        """
        cython.declare(group=gr.Group, atom=Atom)
        cython.declare(carbonCount=cython.short, nitrogenCount=cython.short, oxygenCount=cython.short, sulfurCount=cython.short, radicalCount=cython.short)
        cython.declare(L=list)
        # It only makes sense to compare a Molecule to a Group for subgraph
        # isomorphism, so raise an exception if this is not what was requested
        if not isinstance(other, gr.Group):
            raise TypeError('Got a {0} object for parameter "other", when a Group object is required.'.format(other.__class__))
        group = other
        
        # Check multiplicity
        if group.multiplicity:
            if self.multiplicity not in group.multiplicity: return False

        # Compare radical counts
        if self.getRadicalCount() < group.radicalCount:
            return False
        
        # Compare element counts
        element_count = self.get_element_count()
        for element, count in group.elementCount.iteritems():
            if element not in element_count:
                return False
            elif element_count[element] < count:
                return False
        
        if generateInitialMap:
            initialMap = dict()
            for atom in self.atoms:
                if atom.label and atom.label != '':
                    L = [a for a in other.atoms if a.label == atom.label]
                    initialMap[atom] = L[0]
            if not self.isMappingValid(other,initialMap,equivalent=False):
                return False
            
        # Do the isomorphism comparison
        result = Graph.isSubgraphIsomorphic(self, other, initialMap, saveOrder=saveOrder)
        return result

    def findSubgraphIsomorphisms(self, other, initialMap=None, saveOrder=False):
        """
        Returns :data:`True` if `other` is subgraph isomorphic and :data:`False`
        otherwise. Also returns the lists all of valid mappings. The
        `initialMap` attribute can be used to specify a required mapping from
        `self` to `other` (i.e. the atoms of `self` are the keys, while the
        atoms of `other` are the values). The returned mappings also use the
        atoms of `self` for the keys and the atoms of `other` for the values.
        The `other` parameter must be a :class:`Group` object, or a
        :class:`TypeError` is raised.
        """
        cython.declare(group=gr.Group, atom=Atom)
        cython.declare(carbonCount=cython.short, nitrogenCount=cython.short, oxygenCount=cython.short, sulfurCount=cython.short, radicalCount=cython.short)

        # It only makes sense to compare a Molecule to a Group for subgraph
        # isomorphism, so raise an exception if this is not what was requested
        if not isinstance(other, gr.Group):
            raise TypeError('Got a {0} object for parameter "other", when a Group object is required.'.format(other.__class__))
        group = other

        # Check multiplicity
        if group.multiplicity:
            if self.multiplicity not in group.multiplicity: return []

        # Compare radical counts
        if self.getRadicalCount() < group.radicalCount:
            return []

        # Compare element counts
        element_count = self.get_element_count()
        for element, count in group.elementCount.iteritems():
            if element not in element_count:
                return []
            elif element_count[element] < count:
                return []

        # Do the isomorphism comparison
        result = Graph.findSubgraphIsomorphisms(self, other, initialMap, saveOrder=saveOrder)
        return result
    
    def isAtomInCycle(self, atom):
        """
        Return :data:`True` if `atom` is in one or more cycles in the structure,
        and :data:`False` if not.
        """
        return self.isVertexInCycle(atom)

    def isBondInCycle(self, bond):
        """
        Return :data:`True` if the bond between atoms `atom1` and `atom2`
        is in one or more cycles in the graph, or :data:`False` if not.
        """
        return self.isEdgeInCycle(bond)

    def draw(self, path):
        """
        Generate a pictorial representation of the chemical graph using the
        :mod:`draw` module. Use `path` to specify the file to save
        the generated image to; the image type is automatically determined by
        extension. Valid extensions are ``.png``, ``.svg``, ``.pdf``, and
        ``.ps``; of these, the first is a raster format and the remainder are
        vector formats.
        """
        from .draw import MoleculeDrawer
        format = os.path.splitext(path)[-1][1:].lower()
        MoleculeDrawer().draw(self, format, target=path)
    
    def _repr_png_(self):
        """
        Return a png picture of the molecule, useful for ipython-qtconsole.
        """
        from .draw import MoleculeDrawer
        tempFileName = 'temp_molecule.png'
        MoleculeDrawer().draw(self, 'png', tempFileName)
        png = open(tempFileName,'rb').read()
        os.unlink(tempFileName)
        return png

    def fromInChI(self, inchistr, backend='try-all'):
        """
        Convert an InChI string `inchistr` to a molecular structure.
        """
        translator.fromInChI(self, inchistr, backend)
        return self

    def fromAugmentedInChI(self, aug_inchi):
        """
        Convert an Augmented InChI string `aug_inchi` to a molecular structure.
        """
        translator.fromAugmentedInChI(self, aug_inchi)
        return self

    def fromSMILES(self, smilesstr, backend='try-all'):
        """
        Convert a SMILES string `smilesstr` to a molecular structure.
        """
        translator.fromSMILES(self, smilesstr, backend)
        return self
        
    def fromSMARTS(self, smartsstr):
        """
        Convert a SMARTS string `smartsstr` to a molecular structure. Uses
        `RDKit <http://rdkit.org/>`_ to perform the conversion.
        This Kekulizes everything, removing all aromatic atom types.
        """
        translator.fromSMARTS(self, smartsstr)
        return self

    def fromAdjacencyList(self, adjlist, saturateH=False):
        """
        Convert a string adjacency list `adjlist` to a molecular structure.
        Skips the first line (assuming it's a label) unless `withLabel` is
        ``False``.
        """
        from .adjlist import fromAdjacencyList
        
        self.vertices, self.multiplicity = fromAdjacencyList(adjlist, group=False, saturateH=saturateH)
        self.updateAtomTypes()
        self.identifyRingMembership()
        
        # Check if multiplicity is possible
        n_rad = self.getRadicalCount() 
        multiplicity = self.multiplicity
        if not (n_rad + 1 == multiplicity or n_rad - 1 == multiplicity or n_rad - 3 == multiplicity or n_rad - 5 == multiplicity):
            raise ValueError('Impossible multiplicity for molecule\n{0}\n multiplicity = {1} and number of unpaired electrons = {2}'.format(self.toAdjacencyList(),multiplicity,n_rad))
        if self.getNetCharge() != 0:
            raise ValueError('Non-neutral molecule encountered. Currently, RMG does not support ion chemistry.\n {0}'.format(adjlist))
        return self
        
    def fromXYZ(self, atomicNums, coordinates):
        """
        Create an RMG molecule from a list of coordinates and a corresponding
        list of atomic numbers. These are typically received from CCLib and the
        molecule is sent to `ConnectTheDots` so will only contain single bonds.
        """
        
        _rdkit_periodic_table = elements.GetPeriodicTable()
        
        for i, atNum in enumerate(atomicNums):
            atom = Atom(_rdkit_periodic_table.GetElementSymbol(int(atNum)))
            atom.coords = coordinates[i]
            self.addAtom(atom)
        return self.connectTheDots()
    
    def toSingleBonds(self):
        """
        Returns a copy of the current molecule, consisting of only single bonds.
        
        This is useful for isomorphism comparison against something that was made
        via fromXYZ, which does not attempt to perceive bond orders
        """
        cython.declare(atom1=Atom, atom2=Atom, bond=Bond, newMol=Molecule, atoms=list, mapping=dict)
    
        newMol = Molecule()
        atoms = self.atoms
        mapping = {}
        for atom1 in atoms:
            atom2 = newMol.addAtom(Atom(atom1.element))
            mapping[atom1] = atom2
    
        for atom1 in atoms:
            for atom2 in atom1.bonds:
                bond = Bond(mapping[atom1], mapping[atom2], 1)
                newMol.addBond(bond)
        newMol.updateAtomTypes()
        return newMol

    def toInChI(self):
        """
        Convert a molecular structure to an InChI string. Uses
        `RDKit <http://rdkit.org/>`_ to perform the conversion.
        Perceives aromaticity.
        
        or
        
        Convert a molecular structure to an InChI string. Uses
        `OpenBabel <http://openbabel.org/>`_ to perform the conversion.
        """
        return translator.toInChI(self)
        
    def toAugmentedInChI(self):
        """
        Adds an extra layer to the InChI denoting the multiplicity
        of the molecule.
        
        Separate layer with a forward slash character.
        """
        return translator.toInChI(self, aug_level=2)
        
    
    def toInChIKey(self):
        """
        Convert a molecular structure to an InChI Key string. Uses
        `OpenBabel <http://openbabel.org/>`_ to perform the conversion.
        
        or 
        
        Convert a molecular structure to an InChI Key string. Uses
        `RDKit <http://rdkit.org/>`_ to perform the conversion.
        """
        return translator.toInChIKey(self)
    
    def toAugmentedInChIKey(self):
        """
        Adds an extra layer to the InChIKey denoting the multiplicity
        of the molecule.

        Simply append the multiplicity string, do not separate by a
        character like forward slash.
        """
        return translator.toInChIKey(self, aug_level=2)
    

    def toSMARTS(self):
        """
        Convert a molecular structure to an SMARTS string. Uses
        `RDKit <http://rdkit.org/>`_ to perform the conversion.
        Perceives aromaticity and removes Hydrogen atoms.
        """
        return translator.toSMARTS(self)
    
    
    def toSMILES(self):
        """
        Convert a molecular structure to an SMILES string. 
        
        If there is a Nitrogen atom present it uses
        `OpenBabel <http://openbabel.org/>`_ to perform the conversion,
        and the SMILES may or may not be canonical.
        
        Otherwise, it uses `RDKit <http://rdkit.org/>`_ to perform the 
        conversion, so it will be canonical SMILES.
        While converting to an RDMolecule it will perceive aromaticity
        and removes Hydrogen atoms.
        """

        return translator.toSMILES(self)

    def toRDKitMol(self, *args, **kwargs):
        """
        Convert a molecular structure to a RDKit rdmol object.
        """
        return converter.toRDKitMol(self, *args, **kwargs)

    def toAdjacencyList(self, label='', removeH=False, removeLonePairs=False, oldStyle=False):
        """
        Convert the molecular structure to a string adjacency list.
        """
        from .adjlist import toAdjacencyList
        result = toAdjacencyList(self.vertices, self.multiplicity,  label=label, group=False, removeH=removeH, removeLonePairs=removeLonePairs, oldStyle=oldStyle)
        return result
    
    def find_H_bonds(self):
        """
        generates a list of (new-existing H bonds ignored) possible Hbond coordinates [(i1,j1),(i2,j2),...] where i and j values
        correspond to the indexes of the atoms involved, Hbonds are allowed if they meet
        the following constraints:

           1) between a H and [O,N] atoms
           2) the hydrogen is covalently bonded to an O or N
           3) the Hydrogen bond must complete a ring with at least 5 members
           4) An atom can only be hydrogen bonded to one other atom
        """
        potBonds = []
        
        ONatoms = [a for a in self.atoms if a.isOxygen() or a.isNitrogen()]
        ONinds = [n for n,a in enumerate(self.atoms) if a.isOxygen() or a.isNitrogen()]
        
        for i,atm1 in enumerate(self.atoms):
            if atm1.atomType.label == 'H':
                atm_covs = [q for q in atm1.bonds.keys()] 
                if len(atm_covs) > 1: #H is already H bonded
                    continue 
                else:
                    atm_cov = atm_covs[0]
                if (atm_cov.isOxygen() or atm_cov.isNitrogen()): #this H can be H-bonded
                    for k,atm2 in enumerate(ONatoms):
                        if all([q.order != 0 for q in atm2.bonds.values()]): #atm2 not already H bonded
                            dist = len(find_shortest_path(atm1,atm2))-1
                            if dist > 3:
                                j = ONinds[k]
                                potBonds.append((i,j))
        return potBonds
    
    def generate_H_bonded_structures(self):
        """
        generates a list of Hbonded molecular structures in addition to the
        constraints on Hydrogen bonds applied in the find_H_Bonds function
        the generated structures are constrained to:

            1) An atom can only be hydrogen bonded to one other atom
            2) Only two H-bonds can exist in a given molecule

        the second is done to avoid explosive growth in the number of 
        structures as without this constraint the number of possible 
        structures grows 2^n where n is the number of possible H-bonds
        """
        structs = []
        Hbonds = self.find_H_bonds()
        for i,bd1 in enumerate(Hbonds):
<<<<<<< HEAD
            molc = deepcopy(self)
            molc.addBond(Bond(molc.atoms[bd1[0]],molc.atoms[bd1[1]],order=0.1))
            structs.append(molc)
            for j,bd2 in enumerate(Hbonds):
                if j<i and bd1[0] != bd2[0] and bd1[1] != bd2[1]:
                    molc = deepcopy(self)
                    molc.addBond(Bond(molc.atoms[bd1[0]],molc.atoms[bd1[1]],order=0.1))
                    molc.addBond(Bond(molc.atoms[bd2[0]],molc.atoms[bd2[1]],order=0.1))
=======
            molc = self.copy(deep=True)
            molc.addBond(Bond(molc.atoms[bd1[0]],molc.atoms[bd1[1]],order=0))
            structs.append(molc)
            for j,bd2 in enumerate(Hbonds):
                if j<i and bd1[0] != bd2[0] and bd1[1] != bd2[1]:
                    molc = self.copy(deep=True)
                    molc.addBond(Bond(molc.atoms[bd1[0]],molc.atoms[bd1[1]],order=0))
                    molc.addBond(Bond(molc.atoms[bd2[0]],molc.atoms[bd2[1]],order=0))
>>>>>>> 867f57a9
                    structs.append(molc)
        
        return structs
    
    def remove_H_bonds(self):
        """
        removes any present hydrogen bonds from the molecule
        """
        
        atoms = self.atoms
        for i,atm1 in enumerate(atoms):
            for j,atm2 in enumerate(atoms):
                if j<i and self.hasBond(atm1,atm2):
                    bd = self.getBond(atm1,atm2)
                    if numpy.isclose(0.1, bd.order):
                        self.removeBond(bd)
        return
    
    def isLinear(self):
        """
        Return :data:`True` if the structure is linear and :data:`False`
        otherwise.
        """

        atomCount = len(self.vertices)

        # Monatomic molecules are definitely nonlinear
        if atomCount == 1:
            return False
        # Diatomic molecules are definitely linear
        elif atomCount == 2:
            return True
        # Cyclic molecules are definitely nonlinear
        elif self.isCyclic():
            return False

        # True if all bonds are double bonds (e.g. O=C=O)
        allDoubleBonds = True
        for atom1 in self.vertices:
            for bond in atom1.edges.values():
                if not bond.isDouble(): allDoubleBonds = False
        if allDoubleBonds: return True

        # True if alternating single-triple bonds (e.g. H-C#C-H)
        # This test requires explicit hydrogen atoms
        for atom in self.vertices:
            bonds = atom.edges.values()
            if len(bonds)==1:
                continue # ok, next atom
            if len(bonds)>2:
                break # fail!
            if bonds[0].isSingle() and bonds[1].isTriple():
                continue # ok, next atom
            if bonds[1].isSingle() and bonds[0].isTriple():
                continue # ok, next atom
            break # fail if we haven't continued
        else:
            # didn't fail
            return True
        
        # not returned yet? must be nonlinear
        return False
    
    def isAromatic(self):
        """ 
        Returns ``True`` if the molecule is aromatic, or ``False`` if not.  
        Iterates over the SSSR's and searches for rings that consist solely of Cb 
        atoms.  Assumes that aromatic rings always consist of 6 atoms. 
        In cases of naphthalene, where a 6 + 4 aromatic system exists,
        there will be at least one 6 membered aromatic ring so this algorithm
        will not fail for fused aromatic rings.
        """
        cython.declare(rc=list, cycle=list, atom=Atom)
        rc = self.getRelevantCycles()
        if rc:
            for cycle in rc:
                if len(cycle) == 6:
                    for atom in cycle:
                        #print atom.atomType.label
                        if atom.atomType.label == 'Cb' or atom.atomType.label == 'Cbf':
                            continue                        
                        # Go onto next cycle if a non Cb atomtype was discovered in this cycle
                        break 
                    else:
                        # Molecule is aromatic when all 6 atoms are type 'Cb'
                        return True    
        return False

    def countInternalRotors(self):
        """
        Determine the number of internal rotors in the structure. Any single
        bond not in a cycle and between two atoms that also have other bonds
        are considered to be internal rotors.
        """
        count = 0
        for atom1 in self.vertices:
            for atom2, bond in atom1.edges.items():
                if self.vertices.index(atom1) < self.vertices.index(atom2) and bond.isSingle() and not self.isBondInCycle(bond):
                    if len(atom1.edges) > 1 and len(atom2.edges) > 1:
                        count += 1
        return count

    def calculateCp0(self):
        """
        Return the value of the heat capacity at zero temperature in J/mol*K.
        """
        if self.containsSurfaceSite():
            return 0.01
        if len(self.atoms) == 1:
            return 2.5 * constants.R
        else:
            return (3.5 if self.isLinear() else 4.0) * constants.R

    def calculateCpInf(self):
        """
        Return the value of the heat capacity at infinite temperature in J/mol*K.
        """
        cython.declare(Natoms=cython.int, Nvib=cython.int, Nrotors=cython.int)
        
        if self.containsSurfaceSite():
            # ToDo: internal rotors could still act as rotors
            return constants.R * 3 * len(self.vertices)

        if len(self.vertices) == 1:
            return self.calculateCp0()
        else:
            Natoms = len(self.vertices)
            Nvib = 3 * Natoms - (5 if self.isLinear() else 6)
            Nrotors = self.countInternalRotors()
            Nvib -= Nrotors
            
            return self.calculateCp0() + (Nvib + 0.5 * Nrotors) * constants.R

    def getSymmetryNumber(self):
        """
        Returns the symmetry number of Molecule.
        First checks whether the value is stored as an attribute of Molecule.
        If not, it calls the calculateSymmetryNumber method. 
        """
        if self.symmetryNumber == -1:
            self.calculateSymmetryNumber()
        return self.symmetryNumber
        
        
    def calculateSymmetryNumber(self):
        """
        Return the symmetry number for the structure. The symmetry number
        includes both external and internal modes.
        """
        from rmgpy.molecule.symmetry import calculateSymmetryNumber
        self.updateConnectivityValues() # for consistent results
        self.symmetryNumber = calculateSymmetryNumber(self)
        return self.symmetryNumber
    
    def isRadical(self):
        """
        Return ``True`` if the molecule contains at least one radical electron,
        or ``False`` otherwise.
        """
        cython.declare(atom=Atom)
        for atom in self.vertices:
            if atom.radicalElectrons > 0:
                return True
        return False

    def has_lone_pairs(self):
        """
        Return ``True`` if the molecule contains at least one lone electron pair,
        or ``False`` otherwise.
        """
        cython.declare(atom=Atom)
        for atom in self.vertices:
            if atom.lonePairs > 0:
                return True
        return False

    def isArylRadical(self, aromaticRings=None):
        """
        Return ``True`` if the molecule only contains aryl radicals,
        ie. radical on an aromatic ring, or ``False`` otherwise.
        """
        cython.declare(atom=Atom, radList=list)
        if aromaticRings is None:
            aromaticRings = self.getAromaticRings()[0]

        total = self.getRadicalCount()
        aromaticAtoms = set([atom for atom in itertools.chain.from_iterable(aromaticRings)])
        aryl = sum([atom.radicalElectrons for atom in aromaticAtoms])

        return total == aryl

    def generate_resonance_structures(self, keep_isomorphic=False, filter_structures=True):
        """Returns a list of resonance structures of the molecule."""
        return resonance.generate_resonance_structures(self, keep_isomorphic=keep_isomorphic,
                                                       filter_structures=filter_structures)

    def getURL(self):
        """
        Get a URL to the molecule's info page on the RMG website.
        """
        # eg. http://dev.rmg.mit.edu/database/kinetics/reaction/reactant1=1%20C%200%20%7B2,S%7D;2%20O%200%20%7B1,S%7D;__reactant2=1%20C%202T;__product1=1%20C%201;__product2=1%20C%200%20%7B2,S%7D;2%20O%201%20%7B1,S%7D;

        base_url = "http://rmg.mit.edu/database/molecule/"
        adjlist = self.toAdjacencyList(removeH=False)
        url = base_url + urllib.quote(adjlist)
        return url.strip('_')
                    
    def getRadicalAtoms(self):
        """
        Return the atoms in the molecule that have unpaired electrons.
        """
        radicalAtomsList = []
        for atom in self.vertices:
            if atom.radicalElectrons > 0:
                radicalAtomsList.append(atom)
        return radicalAtomsList
    
    def updateLonePairs(self):
        """
        Iterate through the atoms in the structure and calculate the
        number of lone electron pairs, assuming a neutral molecule.
        """
        cython.declare(atom1=Atom, atom2=Atom, bond12=Bond, order=float)
        for atom1 in self.vertices:
            if atom1.isHydrogen() or atom1.isSurfaceSite():
                atom1.lonePairs = 0
            else:
                order = atom1.getBondOrdersForAtom()
                atom1.lonePairs = (elements.PeriodicSystem.valence_electrons[atom1.symbol] - atom1.radicalElectrons - atom1.charge - int(order)) / 2.0
                if atom1.lonePairs % 1 > 0 or atom1.lonePairs > 4:
                    logging.error("Unable to determine the number of lone pairs for element {0} in {1}".format(atom1,self))
                
    def getNetCharge(self):
        """
        Iterate through the atoms in the structure and calculate the net charge
        on the overall molecule.
        """
        return sum([atom.charge for atom in self.vertices])

    def getChargeSpan(self):
        """
        Iterate through the atoms in the structure and calculate the charge span
        on the overall molecule.
        The charge span is a measure of the number of charge separations in a molecule.
        """
        abs_net_charge = abs(self.getNetCharge())
        sum_of_abs_charges = sum([abs(atom.charge) for atom in self.vertices])
        return (sum_of_abs_charges - abs_net_charge) / 2

    def saturate_unfilled_valence(self, update = True):
        """
        Saturate the molecule by adding H atoms to any unfilled valence
        """

        saturator = Saturator()
        saturator.saturate(self.atoms)
        if update: self.update()

    def saturate_radicals(self):
        """
        Saturate the molecule by replacing all radicals with bonds to hydrogen atoms.  Changes self molecule object.  
        """
        cython.declare(added=dict, atom=Atom, i=int, H=Atom, bond=Bond)
        added = {}
        for atom in self.atoms:
            for i in range(atom.radicalElectrons):
                H = Atom('H', radicalElectrons=0, lonePairs=0, charge=0)
                bond = Bond(atom, H, 1)
                self.addAtom(H)
                self.addBond(bond)
                if atom not in added:
                    added[atom] = []
                added[atom].append([H, bond])
                atom.decrementRadical()
      
        # Update the atom types of the saturated structure (not sure why
        # this is necessary, because saturating with H shouldn't be
        # changing atom types, but it doesn't hurt anything and is not
        # very expensive, so will do it anyway)
        self.sortAtoms()
        self.updateAtomTypes()
        self.multiplicity = 1

        return added

    def toGroup(self):
        """
        This method converts a list of atoms in a Molecule to a Group object.
        """
        
        # Create GroupAtom object for each atom in the molecule
        groupAtoms = OrderedDict()# preserver order of atoms in original container
        for atom in self.atoms:
            groupAtoms[atom] = gr.GroupAtom(atomType=[atom.atomType],
                                         radicalElectrons=[atom.radicalElectrons],
                                         charge=[atom.charge],
                                         lonePairs=[atom.lonePairs]
                                         )
                    
        group = gr.Group(atoms=groupAtoms.values(), multiplicity=[self.multiplicity])
        
        # Create GroupBond for each bond between atoms in the molecule
        for atom in self.atoms:
            for bondedAtom, bond in atom.edges.iteritems():
                group.addBond(gr.GroupBond(groupAtoms[atom],groupAtoms[bondedAtom], order=[bond.order]))
            
        group.update()
        
        return group

    def identifyRingMembership(self):
        """
        Performs ring perception and saves ring membership information to the Atom.props attribute.
        """
        cython.declare(rc=list, atom=Atom, ring=list)

        # Get the set of relevant cycles
        rc = self.getRelevantCycles()
        # Identify whether each atom is in a ring
        for atom in self.atoms:
            atom.props['inRing'] = False
            for ring in rc:
                if atom in ring:
                    atom.props['inRing'] = True
                    break

    def getAromaticRings(self, rings=None):
        """
        Returns all aromatic rings as a list of atoms and a list of bonds.

        Identifies rings using `Graph.getSmallestSetOfSmallestRings()`, then uses RDKit to perceive aromaticity.
        RDKit uses an atom-based pi-electron counting algorithm to check aromaticity based on Huckel's Rule.
        Therefore, this method identifies "true" aromaticity, rather than simply the RMG bond type.

        The method currently restricts aromaticity to six-membered carbon-only rings. This is a limitation imposed
        by RMG, and not by RDKit.
        """
        cython.declare(rdAtomIndices=dict, obAtomIds=dict, aromaticRings=list, aromaticBonds=list)
        cython.declare(ring0=list, i=cython.int, atom1=Atom, atom2=Atom)

        from rdkit.Chem.rdchem import BondType
        AROMATIC = BondType.AROMATIC

        if rings is None:
            rings = self.getRelevantCycles()
            rings = [ring for ring in rings if len(ring) == 6]
        if not rings:
            return [], []

        try:
            rdkitmol, rdAtomIndices = converter.toRDKitMol(self, removeHs=False, returnMapping=True)
        except ValueError:
            logging.warning('Unable to check aromaticity by converting to RDKit Mol.')
        else:
            aromaticRings = []
            aromaticBonds = []
            for ring0 in rings:
                aromaticBondsInRing = []
                # Figure out which atoms and bonds are aromatic and reassign appropriately:
                for i, atom1 in enumerate(ring0):
                    if not atom1.isCarbon():
                        # all atoms in the ring must be carbon in RMG for our definition of aromatic
                        break
                    for atom2 in ring0[i + 1:]:
                        if self.hasBond(atom1, atom2):
                            # Check for aromaticity using the bond type rather than GetIsAromatic because
                            # aryne triple bonds return True for GetIsAromatic but are not aromatic bonds
                            if rdkitmol.GetBondBetweenAtoms(rdAtomIndices[atom1],
                                                            rdAtomIndices[atom2]).GetBondType() is AROMATIC:
                                aromaticBondsInRing.append(self.getBond(atom1, atom2))
                else:  # didn't break so all atoms are carbon
                    if len(aromaticBondsInRing) == 6:
                        aromaticRings.append(ring0)
                        aromaticBonds.append(aromaticBondsInRing)

            return aromaticRings, aromaticBonds

        logging.info('Trying to use OpenBabel to check aromaticity.')
        try:
            obmol, obAtomIds = converter.toOBMol(self, returnMapping=True)
        except DependencyError:
            logging.warning('Unable to check aromaticity by converting for OB Mol.')
            return [], []
        else:
            aromaticRings = []
            aromaticBonds = []
            for ring0 in rings:
                aromaticBondsInRing = []
                # Figure out which atoms and bonds are aromatic and reassign appropriately:
                for i, atom1 in enumerate(ring0):
                    if not atom1.isCarbon():
                        # all atoms in the ring must be carbon in RMG for our definition of aromatic
                        break
                    for atom2 in ring0[i + 1:]:
                        if self.hasBond(atom1, atom2):
                            if obmol.GetBond(obmol.GetAtomById(obAtomIds[atom1]),
                                             obmol.GetAtomById(obAtomIds[atom2])).IsAromatic():
                                aromaticBondsInRing.append(self.getBond(atom1, atom2))
                else:  # didn't break so all atoms are carbon
                    if len(aromaticBondsInRing) == 6:
                        aromaticRings.append(ring0)
                        aromaticBonds.append(aromaticBondsInRing)

            return aromaticRings, aromaticBonds

    def getDeterministicSmallestSetOfSmallestRings(self):
        """
        Modified `Graph` method `getSmallestSetOfSmallestRings` by sorting calculated cycles
        by short lenth and then high atomic number instead of just short length (for cases where
        multiple cycles with same length are found, `getSmallestSetOfSmallestRings` outputs 
        non-determinstically ). 
        
        For instance, molecule with this SMILES: C1CC2C3CSC(CO3)C2C1, will have non-deterministic
        output from `getSmallestSetOfSmallestRings`, which leads to non-deterministic bycyclic decomposition
        Using this new method can effectively prevent this situation.

        Important Note: This method returns an incorrect set of SSSR in certain molecules (such as cubane).
        It is recommended to use the main `Graph.getSmallestSetOfSmallestRings` method in new applications.
        Alternatively, consider using `Graph.getRelevantCycles` for deterministic output.

        In future development, this method should ideally be replaced by some method to select a deterministic
        set of SSSR from the set of Relevant Cycles, as that would be a more robust solution.
        """
        cython.declare(vertices=list, verticesToRemove=list, rootCandidates_tups=list, graphs=list)
        cython.declare(cycleList=list, cycleCandidate_tups=list, cycles=list, cycle0=list, originConnDict=dict)

        cython.declare(graph=Molecule, graph0=Molecule, vertex=Atom, rootVertex=Atom)
        
        # Make a copy of the graph so we don't modify the original
        graph = self.copy(deep=True)
        vertices = graph.vertices[:]
        
        # Step 1: Remove all terminal vertices
        done = False
        while not done:
            verticesToRemove = []
            for vertex in graph.vertices:
                if len(vertex.edges) == 1: verticesToRemove.append(vertex)
            done = len(verticesToRemove) == 0
            # Remove identified vertices from graph
            for vertex in verticesToRemove:
                graph.removeVertex(vertex)

        graph.updateConnectivityValues()
        # get original connectivity values
        originConnDict = {}
        for v in graph.vertices:
            originConnDict[v] = getVertexConnectivityValue(v)

        # Step 2: Remove all other vertices that are not part of cycles
        verticesToRemove = []
        for vertex in graph.vertices:
            found = graph.isVertexInCycle(vertex)
            if not found:
                verticesToRemove.append(vertex)
        # Remove identified vertices from graph
        for vertex in verticesToRemove:
            graph.removeVertex(vertex)

        # Step 3: Split graph into remaining subgraphs
        graphs = graph.split()

        # Step 4: Find ring sets in each subgraph
        cycleList = []
        for graph0 in graphs:

            while len(graph0.vertices) > 0:

                # Choose root vertex as vertex with smallest number of edges
                rootVertex = None
                graph0.updateConnectivityValues()

                rootCandidates_tups = []
                for vertex in graph0.vertices:
                    tup = (vertex, getVertexConnectivityValue(vertex), -originConnDict[vertex])
                    rootCandidates_tups.append(tup)

                rootVertex = sorted(rootCandidates_tups, key=lambda tup0: tup0[1:], reverse=True)[0][0]

                # Get all cycles involving the root vertex
                cycles = graph0.getAllCycles(rootVertex)
                if len(cycles) == 0:
                    # This vertex is no longer in a ring, so remove it
                    graph0.removeVertex(rootVertex)
                    continue

                # Keep the smallest of the cycles found above
                cycleCandidate_tups = []
                for cycle0 in cycles:
                    tup = (cycle0, len(cycle0), -sum([originConnDict[v] for v in cycle0]), 
                            -sum([v.element.number for v in cycle0]),
                            -sum([v.getBondOrdersForAtom() for v in cycle0]))
                    cycleCandidate_tups.append(tup)
                
                cycle = sorted(cycleCandidate_tups, key=lambda tup0: tup0[1:])[0][0]

                cycleList.append(cycle)

                # Remove the root vertex to create single edges, note this will not
                # function properly if there is no vertex with 2 edges (i.e. cubane)
                graph0.removeVertex(rootVertex)

                # Remove from the graph all vertices in the cycle that have only one edge
                loneCarbon = True
                while loneCarbon:
                    loneCarbon = False
                    verticesToRemove = []

                    for vertex in cycle:
                        if len(vertex.edges) == 1:
                            loneCarbon = True
                            verticesToRemove.append(vertex)
                    else:
                        for vertex in verticesToRemove:
                            graph0.removeVertex(vertex)

        # Map atoms in cycles back to atoms in original graph
        for i in range(len(cycleList)):
            cycleList[i] = [self.vertices[vertices.index(v)] for v in cycleList[i]]

        return cycleList

    def kekulize(self):
        """
        Kekulizes an aromatic molecule.
        """
        kekulize(self)

    def assignAtomIDs(self):
        """
        Assigns an index to every atom in the molecule for tracking purposes.
        Uses entire range of cython's integer values to reduce chance of duplicates
        """

        global atom_id_counter

        for atom in self.atoms:
            atom.id = atom_id_counter
            atom_id_counter += 1
            if atom_id_counter == 2**15:
                atom_id_counter = -2**15

    def atomIDValid(self):
        """
        Checks to see if the atom IDs are valid in this structure
        """
        num_atoms = len(self.atoms)
        num_IDs = len(set([atom.id for atom in self.atoms]))

        if num_atoms == num_IDs:
            # all are unique
            return True
        return False

    def isIdentical(self, other):
        """
        Performs isomorphism checking, with the added constraint that atom IDs must match.

        Primary use case is tracking atoms in reactions for reaction degeneracy determination.

        Returns :data:`True` if two graphs are identical and :data:`False` otherwise.
        """
        cython.declare(atomIndicies=set, otherIndices=set, atomList=list, otherList=list, mapping = dict)

        if not isinstance(other, Molecule):
            raise TypeError('Got a {0} object for parameter "other", when a Molecule object is required.'.format(other.__class__))

        # Get a set of atom indices for each molecule
        atomIDs = set([atom.id for atom in self.atoms])
        otherIDs = set([atom.id for atom in other.atoms])

        if atomIDs == otherIDs:
            # If the two molecules have the same indices, then they might be identical
            # Sort the atoms by ID
            atomList = sorted(self.atoms, key=lambda x: x.id)
            otherList = sorted(other.atoms, key=lambda x: x.id)

            # If matching atom indices gives a valid mapping, then the molecules are fully identical
            mapping = {}
            for atom1, atom2 in itertools.izip(atomList, otherList):
                mapping[atom1] = atom2

            return self.isMappingValid(other, mapping)
        else:
            # The molecules don't have the same set of indices, so they are not identical
            return False

    def getNthNeighbor(self, startingAtoms, distanceList, ignoreList = None, n=1):
        '''
        Recursively get the Nth nonHydrogen neighbors of the startingAtoms, and return them in a list.
        `startingAtoms` is a list of :class:Atom for which we will get the nth neighbor.
        `distanceList` is a list of intergers, corresponding to the desired neighbor distances.
        `ignoreList` is a list of :class:Atom that have been counted in (n-1)th neighbor, and will not be returned.
        `n` is an interger, corresponding to the distance to be calculated in the current iteration.
        '''
        if ignoreList is None:
            ignoreList = []

        neighbors = []
        for atom in startingAtoms:
            newNeighbors = [neighbor for neighbor in self.getBonds(atom) if neighbor.isNonHydrogen()]
            neighbors.extend(newNeighbors)

        neighbors = list(set(neighbors)-set(ignoreList))
        for atom in startingAtoms:
            ignoreList.append(atom)
        if n < max(distanceList):
            if n in distanceList:
                neighbors += self.getNthNeighbor(neighbors, distanceList, ignoreList, n+1)
            else:
                neighbors = self.getNthNeighbor(neighbors, distanceList, ignoreList, n+1)
        return neighbors

    def enumerate_bonds(self):
        """
        Count the number of each type of bond (e.g. 'C-H', 'C=C') present in the molecule
        :return: dictionary, with bond strings as keys and counts as values
        """
        bond_count = defaultdict(int)
        bonds = self.getAllEdges()

        for bond in bonds:
            bond_count[bond.get_bond_string()] += 1

        return dict(bond_count)


# this variable is used to name atom IDs so that there are as few conflicts by 
# using the entire space of integer objects
atom_id_counter = -2**15<|MERGE_RESOLUTION|>--- conflicted
+++ resolved
@@ -1693,25 +1693,14 @@
         structs = []
         Hbonds = self.find_H_bonds()
         for i,bd1 in enumerate(Hbonds):
-<<<<<<< HEAD
-            molc = deepcopy(self)
+            molc = self.copy(deep=True)
             molc.addBond(Bond(molc.atoms[bd1[0]],molc.atoms[bd1[1]],order=0.1))
             structs.append(molc)
             for j,bd2 in enumerate(Hbonds):
                 if j<i and bd1[0] != bd2[0] and bd1[1] != bd2[1]:
-                    molc = deepcopy(self)
+                    molc = self.copy(deep=True)
                     molc.addBond(Bond(molc.atoms[bd1[0]],molc.atoms[bd1[1]],order=0.1))
                     molc.addBond(Bond(molc.atoms[bd2[0]],molc.atoms[bd2[1]],order=0.1))
-=======
-            molc = self.copy(deep=True)
-            molc.addBond(Bond(molc.atoms[bd1[0]],molc.atoms[bd1[1]],order=0))
-            structs.append(molc)
-            for j,bd2 in enumerate(Hbonds):
-                if j<i and bd1[0] != bd2[0] and bd1[1] != bd2[1]:
-                    molc = self.copy(deep=True)
-                    molc.addBond(Bond(molc.atoms[bd1[0]],molc.atoms[bd1[1]],order=0))
-                    molc.addBond(Bond(molc.atoms[bd2[0]],molc.atoms[bd2[1]],order=0))
->>>>>>> 867f57a9
                     structs.append(molc)
         
         return structs
