--- conflicted
+++ resolved
@@ -169,10 +169,8 @@
         spc = Species(molecule=[Molecule().from_smiles("C[CH]C=CC")])
 
         thermo_with_sym = self.databaseWithoutLibraries.get_thermo_data(spc)
-        thermo_without_sym = (
-            self.databaseWithoutLibraries.estimate_thermo_via_group_additivity(
-                spc.molecule[0]
-            )
+        thermo_without_sym = self.databaseWithoutLibraries.estimate_thermo_via_group_additivity(
+            spc.molecule[0]
         )
 
         symmetry_number = spc.get_symmetry_number()
@@ -635,10 +633,7 @@
         """Test thermo generation for species objects based on ML estimation."""
 
         # ML settings
-        ml_settings = dict(
-            min_heavy_atoms=1,
-            max_heavy_atoms=None,
-        )
+        ml_settings = dict(min_heavy_atoms=1, max_heavy_atoms=None,)
 
         # Make these large so they don't influence estimation
         ml_uncertainty_cutoffs = dict(
@@ -904,17 +899,10 @@
     def test_identifying_missing_group(self):
         """Test identifying a missing GAV group"""
         # this test should be updated once data is added to the missing group
-<<<<<<< HEAD
-        spc = Species(smiles="CN(C)CCCN1C2=CC=CC=C2CCC3=CC=CC=C31")
+        spc = Species(smiles="C[N+]#[C-]")
         spc.generate_resonance_structures()
         thermo_gav = self.database.get_thermo_data_from_groups(spc)
-        self.assertIn("missing(N3s-CbCbCs)", thermo_gav.comment)
-=======
-        spc = Species(smiles='C[N+]#[C-]')
-        spc.generate_resonance_structures()
-        thermo_gav = self.database.get_thermo_data_from_groups(spc)
-        self.assertIn('missing(N5tc-C2tcCs)', thermo_gav.comment)
->>>>>>> 5fd68810
+        self.assertIn("missing(N5tc-C2tcCs)", thermo_gav.comment)
 
     def test_adsorbate_thermo_generation_gav(self):
         """Test thermo generation for adsorbate from Group Additivity value.
