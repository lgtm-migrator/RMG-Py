#!/usr/bin/env python
# encoding: utf-8

################################################################################
#
#   ChemPy - A chemistry toolkit for Python
#
#   Copyright (c) 2012 by Joshua W. Allen (jwallen@mit.edu)
#
#   Permission is hereby granted, free of charge, to any person obtaining a 
#   copy of this software and associated documentation files (the "Software"), 
#   to deal in the Software without restriction, including without limitation
#   the rights to use, copy, modify, merge, publish, distribute, sublicense, 
#   and/or sell copies of the Software, and to permit persons to whom the 
#   Software is furnished to do so, subject to the following conditions:
#
#   The above copyright notice and this permission notice shall be included in
#   all copies or substantial portions of the Software.
#
#   THE SOFTWARE IS PROVIDED "AS IS", WITHOUT WARRANTY OF ANY KIND, EXPRESS OR
#   IMPLIED, INCLUDING BUT NOT LIMITED TO THE WARRANTIES OF MERCHANTABILITY,
#   FITNESS FOR A PARTICULAR PURPOSE AND NONINFRINGEMENT. IN NO EVENT SHALL
#   THE AUTHORS OR COPYRIGHT HOLDERS BE LIABLE FOR ANY CLAIM, DAMAGES OR OTHER
#   LIABILITY, WHETHER IN AN ACTION OF CONTRACT, TORT OR OTHERWISE, ARISING 
#   FROM, OUT OF OR IN CONNECTION WITH THE SOFTWARE OR THE USE OR OTHER 
#   DEALINGS IN THE SOFTWARE. 
#
################################################################################

"""
This module contains functionality for reading from and writing to the
adjacency list format used by Reaction Mechanism Generator (RMG).
"""
import logging
import re
from .molecule import Atom, Bond, getAtomType
from .group import GroupAtom, GroupBond
from .element import getElement
#import chempy.molecule.atomtype as atomtypes

bond_orders = {'S': 1, 'D': 2, 'T': 3, 'B': 1.5}

class PeriodicSystem(object):
    valence_electrons_first_period_elements  = {'H':1, 'He':2}
        
    valence_electrons_second_period_elements = {'C':4, 'N':5, 'O':6, 'Ne':8}
        
    valence_electrons_third_period_elements  = {'Si':4, 'S':6, 'Cl':7, 'Ar':8}
        
    valence_electrons = {}
    valence_electrons.update(valence_electrons_first_period_elements)
    valence_electrons.update(valence_electrons_second_period_elements)
    valence_electrons.update(valence_electrons_third_period_elements)
    
    lone_pairs         = {'H': 0, 'He':1, 'C': 0, 'N': 1, 'Ne': 4, 'O': 2, 'Si':0, 'S': 2, 'Cl':3, 'Ar':4 }
    
class Saturator(object):
    @staticmethod
    def saturate(atoms):
            '''
            Returns a list of atoms that is extended 
            (and bond attributes) by saturating the valency of the non-hydrogen atoms with an 
            appropriate number of hydrogen atoms.
            
            The required number of hydrogen atoms per heavy atom is determined as follows:
            H's =     max number of valence electrons - atom.radicalElectrons
                        - 2* atom.lonePairs - order - atom.charge
            
            '''
            global bond_orders
            newAtoms = []
            for atom in atoms:
                try:
                    max_number_of_valence_electrons = PeriodicSystem.valence_electrons[atom.symbol]
                except KeyError:
                    raise InvalidAdjacencyListError('Cannot add hydrogens to adjacency list: Unknown orbital for atom "{0}".'.format(atom.symbol))
                
                order = 0
                for _, bond in atom.bonds.items():
                    order += bond_orders[bond.order]
                    
                number_of_H_to_be_added = max_number_of_valence_electrons - atom.radicalElectrons - 2* atom.lonePairs - int(order) - atom.charge
                
                if number_of_H_to_be_added < 0:
                    raise InvalidAdjacencyListError('Incorrect electron configuration on atom.')
                    
                for _ in range(number_of_H_to_be_added):
                    a = Atom(element='H', radicalElectrons=0, charge=0, label='', lonePairs=0)
                    b = Bond(atom, a, 'S')
                    newAtoms.append(a)
                    atom.bonds[a] = b
                    a.bonds[atom] = b
            atoms.extend(newAtoms)  

class ConsistencyChecker(object):
        
    @staticmethod
    def check_partial_charge(atom):
            '''
            Checks whether the partial charge attribute of the atom checks out with 
            the theoretical one:
            
            '''
            if getAtomType(atom, atom.edges).label == 'Cbf':
                logging.warning("Skipping consistency check for fused benzene atom type")
                return True
            global bond_orders
            valence = PeriodicSystem.valence_electrons[atom.symbol]
            order = 0
            for _, bond in atom.bonds.items():
                order += bond_orders[bond.order]
                
            theoretical = valence - order - atom.radicalElectrons - 2*atom.lonePairs

            if atom.charge != theoretical:
                raise InvalidAdjacencyListError(
                    ('Invalid valency for atom {symbol} ({type}) with {radicals} unpaired electrons, '
                    '{lonePairs} pairs of electrons, {charge} charge, and bonds [{bonds}].'
                    ).format(symbol=atom.symbol,
                             type=getAtomType(atom, atom.edges).label,
                             radicals=atom.radicalElectrons,
                             lonePairs=atom.lonePairs,
                             charge=atom.charge,
                             bonds=','.join([bond.order for bond in atom.bonds.values()])
                            ))

    @staticmethod
    def check_multiplicity(nRad, multiplicity):
        '''
        Check if the parameter multiplicity is an odd number,
        since the multiplicity should comply with the formula
        
        m = 2s + 1, with s the sum of the spin [+/- 1/2) ] of the unpaired electrons
        
        For a simple radical (nRad = 1): 
        s = +1/2 , m = 2 (doublet)
        
        For a biradical, s can be either 0 [+0.5 + (-0.5) ] or 1 [+0.5 + (+0.5) ] 
        and m = 1 (singlet) or m = 3 (triplet).
        '''
        if nRad in [0,1]:
            if multiplicity != (2*nRad/2 + 1):
                raise InvalidAdjacencyListError('Multiplicity {0} not in agreement with total number of radicals {1}.'.format(multiplicity, nRad))
        elif nRad == 2:
            if not int(multiplicity) in [1,3]: raise InvalidAdjacencyListError('Multiplicity {0} not in agreement with total number of radicals {1}.'.format(multiplicity, nRad))
<<<<<<< HEAD
        #else: logging.info("Consistency checking of multiplicity of molecules with more than 2 unpaired electrons is not implemented yet!")
=======
        else: logging.debug("Consistency checking of multiplicity of molecules with more than 2 unpaired electrons is not implemented yet!")
>>>>>>> 820a9702
    
    @staticmethod
    def check_hund_rule(atom, multiplicity):
        '''
        It is checked whether atoms with 2 unpaired electrons on the same atom
        result in a multiplicity of 3, and not 1. 
        
        Unpaired electrons in 2 different orbitals belonging to the same atom
        should have the same spin, and hence, should result in a multiplicity of 3. 
        '''
        if atom.radicalElectrons == 2 and multiplicity == 1:
            raise InvalidAdjacencyListError("Violation of hund's rule. Invalid multiplicity of {0} because there is an atom with {1} unpaired electrons"
                                            .format(multiplicity, atom.radicalElectrons))
            
################################################################################

class InvalidAdjacencyListError(Exception):
    """
    An exception used to indicate that an RMG-style adjacency list is invalid.
    Pass a string describing the reason the adjacency list is invalid
    """
    pass

################################################################################

def fromOldAdjacencyList(adjlist, group=False, saturateH=False):
    """
    Convert a pre-June-2014 string adjacency list `adjlist` into a set of :class:`Atom` and
    :class:`Bond` objects. 
    It can read both "old style" that existed for years, an the "intermediate style" that
    existed for a few months in 2014, with the extra column of integers for lone pairs.
    """
    atoms = []
    atomdict = {}
    bonds = {}
    
    try:
        adjlist = adjlist.strip()
        lines = adjlist.splitlines()
        if adjlist == '' or len(lines) == 0:
            raise InvalidAdjacencyListError('Empty adjacency list.')

        # Skip the first line if it contains a label
        if len(lines[0].split()) == 1:
            label = lines.pop(0)
            if len(lines) == 0:
                raise InvalidAdjacencyListError('Error in {0} adjacency list: No atoms specified.'.format(adjlist.splitlines()[0]))
        
        mistake1 = re.compile('\{[^}]*\s+[^}]*\}')
        atomicMultiplicities = {} # these are no longer stored on atoms, so we make a separate dictionary
        # Iterate over the remaining lines, generating Atom or GroupAtom objects
        for line in lines:

            # Sometimes people put spaces after commas, which messes up the
            # parse-by-whitespace. Examples include '{Cd, Ct}'.
            if mistake1.search(line):
                raise InvalidAdjacencyListError(
                    "Error in {1} adjacency list: species shouldn't have spaces inside braces: {0}".format(mistake1.search(line).group(), adjlist.splitlines()[0])
                    )

            # Sometimes commas are used to delimit bonds in the bond list,
            # so replace them just in case
            line = line.replace('},{', '} {')
            
            data = line.split()

            # Skip if blank line
            if len(data) == 0: continue

            # First item is index for atom
            # Sometimes these have a trailing period (as if in a numbered list),
            # so remove it just in case
            aid = int(data[0].strip('.'))

            # If second item starts with '*', then atom is labeled
            label = ''; index = 1
            if data[1][0] == '*':
                label = data[1]
                index += 1

            # Next is the element or functional group element
            # A list can be specified with the {,} syntax
            atomType = data[index]
            if atomType[0] == '{':
                atomType = atomType[1:-1].split(',')
            else:
                atomType = [atomType]
            index += 1
            
            # Next is the electron state
            radicalElectrons = []; 
            additionalLonePairs = []
            elecState = data[index].upper()
            if elecState[0] == '{':
                elecState = elecState[1:-1].split(',')
            else:
                elecState = [elecState]
            if len(elecState) == 0:
                raise InvalidAdjacencyListError("Error in {0} adjacency list: There must be some electronic state defined for an old adjlist".format(adjlist.splitlines()[0]))
            for e in elecState:
                if e == '0':
                    radicalElectrons.append(0); additionalLonePairs.append(0)
                elif e == '1':
                    radicalElectrons.append(1); additionalLonePairs.append(0)
                elif e == '2': 
                    if not group:
                        raise InvalidAdjacencyListError("Error in {0} adjacency list: Number of radical electrons = 2 is not specific enough.  Please use 2S or 2T.".format(adjlist.splitlines()[0]))
                    # includes 2S and 2T
                    radicalElectrons.append(0); additionalLonePairs.append(1)
                    radicalElectrons.append(2); additionalLonePairs.append(0)
                elif e == '2S':
                    radicalElectrons.append(0); additionalLonePairs.append(1)
                elif e == '2T':
                    radicalElectrons.append(2); additionalLonePairs.append(0)
                elif e == '3':
                    if not group:
                        raise InvalidAdjacencyListError("Error in {0} adjacency list: Number of radical electrons = 3 is not specific enough.  Please use 3D or 3Q.".format(adjlist.splitlines()[0]))
                    # includes 3D and 3Q
                    radicalElectrons.append(1); additionalLonePairs.append(1)
                    radicalElectrons.append(3); additionalLonePairs.append(0)
                elif e == '3D':
                    radicalElectrons.append(1); additionalLonePairs.append(1)
                elif e == '3Q':
                    radicalElectrons.append(3); additionalLonePairs.append(0)
                elif e == '4':
                    if not group:
                        raise InvalidAdjacencyListError("Error in {0} adjacency list: Number of radical electrons = 4 is not specific enough. Please use 4S, 4T, or 4V.".format(adjlist.splitlines()[0]))
                    # includes 4S, 4T, and 4V
                    radicalElectrons.append(0); additionalLonePairs.append(2)
                    radicalElectrons.append(2); additionalLonePairs.append(1)
                    radicalElectrons.append(4); additionalLonePairs.append(0)
                elif e == '4S':
                    radicalElectrons.append(0); additionalLonePairs.append(2)
                elif e == '4T':
                    radicalElectrons.append(2); additionalLonePairs.append(1)
                elif e == '4V':
                    radicalElectrons.append(4); additionalLonePairs.append(0)
                elif e == 'X':
                    if not group:
                        raise InvalidAdjacencyListError("Error in {0} adjacency list: Number of radical electrons = X is not specific enough.  Wildcards should only be used for groups.".format(adjlist.splitlines()[0]))
                    radicalElectrons = []
            index += 1
            
            # Next number defines the number of lone electron pairs (if provided)
            lonePairsOfElectrons = None
            if len(data) > index:
                lpState = data[index]
                if lpState[0] == '{':
                    # this is the start of the chemical bonds - no lone pair info was provided
                    lonePairsOfElectrons = None
                else:
                    if lpState == '0':
                        lonePairsOfElectrons = 0
                    if lpState == '1':
                        lonePairsOfElectrons = 1
                    if lpState == '2':
                        lonePairsOfElectrons = 2
                    if lpState == '3':
                        lonePairsOfElectrons = 3
                    if lpState == '4':
                        lonePairsOfElectrons = 4
                    index += 1
            else: # no bonds or lone pair info provided.
                lonePairsOfElectrons = None

            # Create a new atom based on the above information
            if group:
                if lonePairsOfElectrons is not None:
                    lonePairsOfElectrons = [additional + lonePairsOfElectrons for additional in additionalLonePairs]
                atom = GroupAtom(atomType=atomType,
                                 radicalElectrons=sorted(set(radicalElectrons)),
                                 charge=None,
                                 label=label,
                                 lonePairs=lonePairsOfElectrons,  # Assign lonePairsOfElectrons as None if it is not explicitly provided
                                 )
                
            else:
                standardLonePairs = {'H': 0, 'C': 0, 'O': 2, 'S': 2, 'Si': 0, 'Cl': 3, 'He': 1, 'Ne': 4, 'Ar': 4}
                if lonePairsOfElectrons is not None:
                    # Intermediate adjlist representation
                    lonePairsOfElectrons = lonePairsOfElectrons + additionalLonePairs[0]
                else:
                    # Add the standard number of lone pairs with the additional lone pairs
                    lonePairsOfElectrons = standardLonePairs[atomType[0]] + additionalLonePairs[0]
                    
                atom = Atom(element=atomType[0],
                        radicalElectrons=radicalElectrons[0],
                        charge=0,
                        label=label,
                        lonePairs=lonePairsOfElectrons,
                        )
            # Add the atom to the list
            atoms.append(atom)
            atomdict[aid] = atom
            
            # Process list of bonds
            bonds[aid] = {}
            for datum in data[index:]:

                # Sometimes commas are used to delimit bonds in the bond list,
                # so strip them just in case
                datum = datum.strip(',')
                
                aid2, comma, order = datum[1:-1].partition(',')
                aid2 = int(aid2)
                if aid == aid2:
                    raise InvalidAdjacencyListError('Error in {1} adjacency list: Attempted to create a bond between atom {0:d} and itself.'.format(aid,adjlist.splitlines()[0]))
                
                if order[0] == '{':
                    order = order[1:-1].split(',')
                else:
                    order = [order]

                bonds[aid][aid2] = order

        # Check consistency using bonddict
        for atom1 in bonds:
            for atom2 in bonds[atom1]:
                if atom2 not in bonds:
                    raise InvalidAdjacencyListError('Error in {1} adjacency list: Atom {0:d} not in bond dictionary.'.format(atom2,adjlist.splitlines()[0]))
                elif atom1 not in bonds[atom2]:
                    raise InvalidAdjacencyListError('Error in {2} adjacency list: Found bond between {0:d} and {1:d}, but not the reverse'.format(atom1, atom2, adjlist.splitlines()[0]))
                elif bonds[atom1][atom2] != bonds[atom2][atom1]:
                    raise InvalidAdjacencyListError('Error in {4} adjacency list: Found bonds between {0:d} and {1:d}, but of different orders "{2}" and "{3}".'.format(atom1, atom2, bonds[atom1][atom2], bonds[atom2][atom1], adjlist.splitlines()[0]))

        # Convert bonddict to use Atom[group] and Bond[group] objects
        atomkeys = atomdict.keys()
        atomkeys.sort()
        for aid1 in atomkeys:
            atomkeys2 = bonds[aid1].keys()
            atomkeys2.sort()
            for aid2 in atomkeys2:
                if aid1 < aid2:
                    atom1 = atomdict[aid1]
                    atom2 = atomdict[aid2]
                    order = bonds[aid1][aid2]
                    if group:
                        bond = GroupBond(atom1, atom2, order)
                    elif len(order) == 1:
                        bond = Bond(atom1, atom2, order[0])
                    else:
                        raise InvalidAdjacencyListError('Error in {0} adjacency list: Multiple bond orders specified for an atom.'.format(adjlist.splitlines()[0]))
                    atom1.edges[atom2] = bond
                    atom2.edges[atom1] = bond
        
        if not group:
            if saturateH:
                # Add explicit hydrogen atoms to complete structure if desired
                orders = {'S': 1, 'D': 2, 'T': 3, 'B': 1.5}
                standardLonePairs = {'H': 0, 'C': 0, 'O': 2, 'S': 2, 'Si': 0, 'Cl': 3, 'He': 1, 'Ne': 4, 'Ar': 4}
                valences = {'H': 1, 'C': 4, 'O': 2, 'N': 3, 'S': 2, 'Si': 4, 'Cl': 1, 'He': 0, 'Ne': 0, 'Ar': 0}
                newAtoms = []
                for atom in atoms:
                    try:
                        valence = valences[atom.symbol]
                    except KeyError:
                        raise InvalidAdjacencyListError('Error in {1} adjacency list: Cannot add hydrogens: Unknown valence for atom "{0}".'.format(atom.symbol, adjlist.splitlines()[0]))
                    radical = atom.radicalElectrons
                    order = 0
                    for atom2, bond in atom.bonds.items():
                        order += orders[bond.order]
                    count = valence - radical - int(order) - 2*(atom.lonePairs-standardLonePairs[atom.symbol])
                    for i in range(count):
                        a = Atom(element='H', radicalElectrons=0, charge=0, label='', lonePairs=0)
                        b = Bond(atom, a, 'S')
                        newAtoms.append(a)
                        atom.bonds[a] = b
                        a.bonds[atom] = b
                atoms.extend(newAtoms)
        
            # Calculate the multiplicity for the molecule and update the charges on each atom
            nRad = 0   # total number of radical electrons
            for atom in atoms:
                atom.updateCharge()
                nRad += atom.radicalElectrons
            multiplicity = nRad + 1     # 2 s + 1, where s is the combined spin of unpaired electrons (s = 1/2 per unpaired electron)
        
        else:
            # Don't set a multiplicity for groups when converting from an old adjlist
            multiplicity = None
                    
    except InvalidAdjacencyListError:
        logging.error("Troublesome adjacency list:\n" + adjlist)
        raise
    
    return atoms, multiplicity
###############################

re_IntermediateAdjList = re.compile('^\s*(\d*)\s+' +  # atom number digit
                          '(?P<label>\*\d*\s+)?' +  # optional label eg * or *2
                          '(?P<atomtype>\{?[A-Z]\S*)\s+' +  # atomtype eg R!H or {Cb,Cd}
                          '(?P<radicals>X|\d[STDQV]?|\{?\d[^}]*\})\s+' +  #radicals eg. X or 2T or {1,2,2T}
                          '(?P<lonepairs>\d)' +  # lone pairs eg. 0
                          '(?P<bonds>(\s+\{\d+\,(?:[SDTB]|\{.+?\})\},?)*)' +  # bonds, eg {2,S} {4,{S,D}}
                          '\s*$')  # the end!

re_OldAdjList = re.compile('^\s*(\d*)\s+' +  # atom number digit
                          '(?P<label>\*\d*\s+)?' +  # optional label eg * or *2
                          '(?P<atomtype>\{?[A-Z]\S*)\s+' +  # atomtype eg R!H or {Cb,Cd}
                          '(?P<radicals>X|\d[STDQV]?|\{?\d[^}]*\})' +  #radicals eg. X or 2T or {1,2,2T}
                          '(?P<bonds>(\s+\{\d+\,(?:[SDTB]|\{.+?\})\},?)*)' +  # bonds, eg {2,S} {4,{S,D}}
                          '\s*$')  # the end!

def fromAdjacencyList(adjlist, group=False, saturateH=False):
    """
    Convert a string adjacency list `adjlist` into a set of :class:`Atom` and
    :class:`Bond` objects.
    """
    atoms = []
    atomdict = {}
    bonds = {}
    multiplicity = None
    
    adjlist = adjlist.strip()
    lines = adjlist.splitlines()
    if adjlist == '' or len(lines) == 0:
        raise InvalidAdjacencyListError('Empty adjacency list.')

    # Detect old-style adjacency lists by looking at the last line's syntax
    lastLine = lines[-1].strip()
    while not lastLine:  # Remove any empty lines from the end
        lines.pop()
        lastLine = lines[-1].strip()
    if re_IntermediateAdjList.match(lastLine):
        logging.debug("{1} adjacency list line '{0}' looks like an intermediate style adjacency list".format(lastLine, adjlist.splitlines()[0]))
        return fromOldAdjacencyList(adjlist, group=group, saturateH=saturateH)
    if re_OldAdjList.match(lastLine):
        logging.debug("{1} adjacency list line '{0}' looks like an old style adjacency list".format(lastLine, adjlist.splitlines()[0]))
        if not group:
            logging.debug("Will assume implicit H atoms")
        return fromOldAdjacencyList(adjlist, group=group, saturateH=(not group))

    # Interpret the first line if it contains a label
    if len(lines[0].split()) == 1:
        label = lines.pop(0)
        if len(lines) == 0:
            raise InvalidAdjacencyListError('No atoms specified in adjacency list.')
        
    # Interpret the second line if it contains a multiplicity
    if lines[0].split()[0] == 'multiplicity':
        line = lines.pop(0)
        if group:
            match = re.match('\s*multiplicity\s+\[\s*(\d(?:,\s*\d)*)\s*\]\s*$', line)
            if not match:
                rematch = re.match('\s*multiplicity\s+x\s*$', line)
                assert rematch, "Invalid multiplicity line '{0}'. Should be a list like 'multiplicity [1,2,3]' or a wildcard 'multiplicity x'".format(line)
            else:
            # should match "multiplicity [1]" or " multiplicity   [ 1, 2, 3 ]" or " multiplicity [1,2,3]"
            # and whatever's inside the [] (excluding leading and trailing spaces) should be captured as group 1.
            # If a wildcard is desired, this line can be omitted or replaced with 'multiplicity x'
            # Multiplicities must be only one digit (i.e. less than 10)
            # The (?:,\s*\d)* matches patters like ", 2" 0 or more times, but doesn't capture them (because of the leading ?:)            
                multiplicities = match.group(1).split(',')
                multiplicity = [int(i) for i in multiplicities]
        else:
            match = re.match('\s*multiplicity\s+\d+\s*$', line)
            assert match, "Invalid multiplicity line '{0}'. Should be an integer like 'multiplicity 2'".format(line)
            multiplicity = int(line.split()[1])
        if len(lines) == 0:
            raise InvalidAdjacencyListError('No atoms specified in {0} adjacency list.'.format(adjlist.splitlines()[0]))
    
    mistake1 = re.compile('\{[^}]*\s+[^}]*\}')
    # Iterate over the remaining lines, generating Atom or GroupAtom objects
    for line in lines:

        # Sometimes people put spaces after commas, which messes up the
        # parse-by-whitespace. Examples include '[Cd, Ct]'.
        if mistake1.search(line):
            raise InvalidAdjacencyListError(
                "{1} Shouldn't have spaces inside braces: {0}".format(mistake1.search(line).group(), adjlist.splitlines()[0])
                )

        # Sometimes commas are used to delimit bonds in the bond list,
        # so replace them just in case
        line = line.replace('},{', '} {')
        
        data = line.split()

        # Skip if blank line
        if len(data) == 0: continue

        # First item is index for atom
        # Sometimes these have a trailing period (as if in a numbered list),
        # so remove it just in case
        aid = int(data[0].strip('.'))

        # If second item starts with '*', then atom is labeled
        label = ''; index = 1
        if data[1][0] == '*':
            label = data[1]
            index += 1

        # Next is the element or functional group element
        # A list can be specified with the {,} syntax
        atomType = data[index]
        if atomType[0] == '[':
            if not group:
                raise InvalidAdjacencyListError("Error on {0}: A molecule should not assign more than one atomtype per atom.".format(adjlist.splitlines()[0]))
            atomType = atomType[1:-1].split(',')
        else:
            atomType = [atomType]
        index += 1
        
        # Next the number of unpaired electrons
        unpairedElectrons = []
        uState = data[index]
        if uState[0] == 'u':
            if uState[1] == '[':
                uState = uState[2:-1].split(',')
            else:
                uState = [uState[1]]
            for u in uState:
                if u == '0':
                    unpairedElectrons.append(0)
                elif u == '1':
                    unpairedElectrons.append(1)
                elif u == '2':
                    unpairedElectrons.append(2)
                elif u == '3':
                    unpairedElectrons.append(3)
                elif u == '4':
                    unpairedElectrons.append(4)
                elif u == 'x':
                    if not group:
                        raise InvalidAdjacencyListError("Error on {0}: A molecule should not assign a wildcard to number of unpaired electrons.".format(adjlist.splitlines()[0]))
                else:
                    raise InvalidAdjacencyListError('Number of unpaired electrons not recognized on {0}.'.format(*adjlist.splitlines()[0]))
            index += 1
        else:
            raise InvalidAdjacencyListError('Number of unpaired electrons not defined on {0}.'.format(adjlist.splitlines()[0]))
        
        # Next the number of lone electron pairs (if provided)
        lonePairs = []
        if len(data) > index:
            lpState = data[index]
            if lpState[0] == 'p':
                if lpState[1] == '[':
                    lpState = lpState[2:-1].split(',')
                else:
                    lpState = [lpState[1]]
                for l in lpState:
                    if l == '0':
                        lonePairs.append(0)
                    elif l == '1':
                        lonePairs.append(1)
                    elif l == '2':
                        lonePairs.append(2)
                    elif l == '3':
                        lonePairs.append(3)
                    elif l == '4':
                        lonePairs.append(4)
                    elif l == 'x':
                        if not group:
                            raise InvalidAdjacencyListError("Error in {0} adjacency list: A molecule should not have a wildcard assigned to number of lone pairs.".format(adjlist.splitlines()[0]))
                    else:
                        raise InvalidAdjacencyListError('Error in {0} adjacency list: Number of lone electron pairs not recognized.'.format(adjlist.splitlines()[0]))
                index += 1
            else:
                if not group:
                    lonePairs.append(0)
        else:
            if not group:
                lonePairs.append(0)
            
        # Next the number of partial charges (if provided)
        partialCharges = []
        if len(data) > index:
            eState = data[index]
            if eState[0] == 'c':
                if eState[1] == '[':
                    eState = eState[2:-1].split(',')
                else:
                    eState = [eState[1:]]
                for e in eState:
                    if e == '0':
                        partialCharges.append(0)
                    elif e == '+1':
                        partialCharges.append(1)
                    elif e == '+2':
                        partialCharges.append(2)
                    elif e == '+3':
                        partialCharges.append(3)
                    elif e == '+4':
                        partialCharges.append(4)
                    elif e == '-1':
                        partialCharges.append(-1)
                    elif e == '-2':
                        partialCharges.append(-2)
                    elif e == '-3':
                        partialCharges.append(-3)
                    elif e == '-4':
                        partialCharges.append(-4)
                    elif e == 'x':
                        if not group:
                            raise InvalidAdjacencyListError("Error on {0} adjacency list: A molecule should not have a wildcard assigned to number of charges.".format(adjlist.splitlines()[0]))
                    else:
                        raise InvalidAdjacencyListError('Error on {0} adjacency list: Number of partial charges not recognized.'.format(adjlist.splitlines()[0]))
                index += 1
            else:
                if not group:
                    partialCharges.append(0)
        else:
            if not group:
                partialCharges.append(0)
        

        # Next the isotope (if provided)
        isotope = -1
        if len(data) > index:
            iState = data[index]
            if iState[0] == 'i':
                isotope = int(iState[1:])
                index += 1


        # Create a new atom based on the above information
        if group:
            atom = GroupAtom(atomType, unpairedElectrons, partialCharges, label, lonePairs)
        else:
            atom = Atom(atomType[0], unpairedElectrons[0], partialCharges[0], label, lonePairs[0])
            if isotope != -1:
                atom.element = getElement(atom.number, isotope)

        # Add the atom to the list
        atoms.append(atom)
        atomdict[aid] = atom
        
        # Process list of bonds
        bonds[aid] = {}
        for datum in data[index:]:

            # Sometimes commas are used to delimit bonds in the bond list,
            # so strip them just in case
            datum = datum.strip(',')
            
            aid2, comma, order = datum[1:-1].partition(',')
            aid2 = int(aid2)
            if aid == aid2:
                raise InvalidAdjacencyListError('Error in {1} adjacency list: Attempted to create a bond between atom {0:d} and itself.'.format(aid, adjlist.splitlines()[0]))
            
            if order[0] == '[':
                order = order[1:-1].split(',')
            else:
                order = [order]

            bonds[aid][aid2] = order

    # Check consistency using bonddict
    for atom1 in bonds:
        for atom2 in bonds[atom1]:
            if atom2 not in bonds:
                raise InvalidAdjacencyListError('Error in {1} adjacency list: Atom {0:d} not in bond dictionary.'.format(atom2, adjlist.splitlines()[0]))
            elif atom1 not in bonds[atom2]:
                raise InvalidAdjacencyListError('Error in {2} adjacency list: Found bond between {0:d} and {1:d}, but not the reverse.'.format(atom1, atom2, adjlist.splitlines()[0]))
            elif bonds[atom1][atom2] != bonds[atom2][atom1]:
                raise InvalidAdjacencyListError('Error in {4} adjacency list: Found bonds between {0:d} and {1:d}, but of different orders "{2}" and "{3}".'.format(atom1, atom2, bonds[atom1][atom2], bonds[atom2][atom1], adjlist.splitlines()[0]))

    # Convert bonddict to use Atom[group] and Bond[group] objects
    atomkeys = atomdict.keys()
    atomkeys.sort()
    for aid1 in atomkeys:
        atomkeys2 = bonds[aid1].keys()
        atomkeys2.sort()
        for aid2 in atomkeys2:
            if aid1 < aid2:
                atom1 = atomdict[aid1]
                atom2 = atomdict[aid2]
                order = bonds[aid1][aid2]
                if group:
                    bond = GroupBond(atom1, atom2, order)
                elif len(order) == 1:
                    bond = Bond(atom1, atom2, order[0])
                else:
                    raise InvalidAdjacencyListError('Error in {0} adjacency list: Multiple bond orders specified for an atom in a Molecule.'.format(adjlist.splitlines()[0]))
                atom1.edges[atom2] = bond
                atom2.edges[atom1] = bond
    
    if saturateH:
        # Add explicit hydrogen atoms to complete structure if desired
        if not group:
            Saturator.saturate(atoms)

    
    # Consistency checks
    if not group:
        # Molecule consistency check
        # Electron and valency consistency check for each atom
        for atom in atoms: ConsistencyChecker.check_partial_charge(atom)

        nRad = sum([atom.radicalElectrons for atom in atoms])
        absolute_spin_per_electron = 1/2.
        if multiplicity == None: multiplicity = 2* (nRad * absolute_spin_per_electron) + 1
            
        ConsistencyChecker.check_multiplicity(nRad, multiplicity)
        for atom in atoms: ConsistencyChecker.check_hund_rule(atom, multiplicity)
        return atoms, multiplicity
    else:
        # Currently no group consistency check
        return atoms, multiplicity


def toAdjacencyList(atoms, multiplicity, label=None, group=False, removeH=False, removeLonePairs=False, oldStyle=False):
    """
    Convert a chemical graph defined by a list of `atoms` into a string
    adjacency list.
    """
    if oldStyle:
        return toOldAdjacencyList(atoms, multiplicity, label, group, removeH)
    
    adjlist = ''

    # Don't remove hydrogen atoms if the molecule consists only of hydrogen atoms
    try:
        if removeH and all([atom.element.symbol == 'H' for atom in atoms]): removeH = False
    except AttributeError:
        pass

    if label: adjlist += label + '\n'
    
    if group:
        if multiplicity:
            # Functional group should have a list of possible multiplicities.  
            # If the list is empty, then it does not need to be written
            adjlist += 'multiplicity [{0!s}]\n'.format(','.join(str(i) for i in multiplicity))
    else:
        assert isinstance(multiplicity, int), "Molecule should have an integer multiplicity"
        if multiplicity != 1 or any( atom.radicalElectrons for atom in atoms ):
            adjlist += 'multiplicity {0!r}\n'.format(multiplicity)

    # Determine the numbers to use for each atom
    atomNumbers = {}
    index = 0
    for atom in atoms:
        if removeH and atom.element.symbol == 'H' and atom.label == '': continue
        atomNumbers[atom] = '{0:d}'.format(index + 1)
        index += 1
    
    atomLabels = dict([(atom, '{0}'.format(atom.label)) for atom in atomNumbers])
    
    atomTypes = {}
    atomUnpairedElectrons = {}
    atomLonePairs = {}
    atomCharge = {}
    atomIsotope = {}
    if group:
        for atom in atomNumbers:
            # Atom type(s)
            if len(atom.atomType) == 1: 
                atomTypes[atom] = atom.atomType[0].label
            else:
                atomTypes[atom] = '[{0}]'.format(','.join([a.label for a in atom.atomType]))
            # Unpaired Electron(s)
            if len(atom.radicalElectrons) == 1: 
                atomUnpairedElectrons[atom] = str(atom.radicalElectrons[0])
            elif len(atom.radicalElectrons) == 0:
                atomUnpairedElectrons[atom] = 'x'  # Empty list indicates wildcard
            else:
                atomUnpairedElectrons[atom] = '[{0}]'.format(','.join([str(radical) for radical in atom.radicalElectrons]))

            # Lone Electron Pair(s)
            if len(atom.lonePairs) == 1: 
                atomLonePairs[atom] = str(atom.lonePairs[0])
            elif len(atom.lonePairs) == 0:  
                atomLonePairs[atom] = None   # Empty list indicates wildcard
            else:
                atomLonePairs[atom] = '[{0}]'.format(','.join([str(pair) for pair in atom.lonePairs]))
                
            # Charges
            if len(atom.charge) == 1: 
                atomCharge[atom] = atom.charge[0]
            elif len(atom.charge) == 0:  
                atomCharge[atom] = None   # Empty list indicates wildcard
            else:
                atomCharge[atom] = '[{0}]'.format(','.join(['+'+str(charge) if charge > 0 else ''+str(charge) for charge in atom.charge]))

            # Isotopes
            atomIsotope[atom] = -1    
    else:
        for atom in atomNumbers:
            # Atom type
            atomTypes[atom] = '{0}'.format(atom.element.symbol)
            # Unpaired Electron(s)
            atomUnpairedElectrons[atom] = '{0}'.format(atom.radicalElectrons)
            # Lone Electron Pair(s)
            atomLonePairs[atom] = str(atom.lonePairs)
            # Partial Charge(s)
            atomCharge[atom] = '+'+str(atom.charge) if atom.charge > 0 else '' + str(atom.charge)
            # Isotopes
            atomIsotope[atom] = atom.element.isotope

    
    # Determine field widths
    atomNumberWidth = max([len(s) for s in atomNumbers.values()]) + 1
    atomLabelWidth = max([len(s) for s in atomLabels.values()])
    if atomLabelWidth > 0: atomLabelWidth += 1
    atomTypeWidth = max([len(s) for s in atomTypes.values()]) + 1
    atomUnpairedElectronsWidth = max([len(s) for s in atomUnpairedElectrons.values()])
    #atomLonePairWidth = max([len(s) for s in atomLonePairs.values()])
    #atomChargeWidth = max([len(s) for s in atomCharge.values()])
    
    # Assemble the adjacency list
    for atom in atoms:
        if atom not in atomNumbers: continue

        # Atom number
        adjlist += '{0:<{1:d}}'.format(atomNumbers[atom], atomNumberWidth)
        # Atom label
        adjlist += '{0:<{1:d}}'.format(atomLabels[atom], atomLabelWidth)
        # Atom type(s)
        adjlist += '{0:<{1:d}}'.format(atomTypes[atom], atomTypeWidth)
        # Unpaired Electron(s)
        adjlist += 'u{0:<{1:d}}'.format(atomUnpairedElectrons[atom], atomUnpairedElectronsWidth)
        # Lone Electron Pair(s)
        if atomLonePairs[atom] != None:
            adjlist += ' p{0}'.format(atomLonePairs[atom])
        # Partial charges
        if atomCharge[atom] != None:
            adjlist += ' c{0}'.format(atomCharge[atom])
        # Isotopes
        if atomIsotope[atom] != -1:
            adjlist += ' i{0}'.format(atomIsotope[atom])

        # Bonds list
        atoms2 = atom.bonds.keys()
        # sort them the same way as the atoms
        atoms2.sort(key=atoms.index)

        for atom2 in atoms2:
            if atom2 not in atomNumbers: continue

            bond = atom.bonds[atom2]
            adjlist += ' {{{0},'.format(atomNumbers[atom2])

            # Bond type(s)
            if group:
                if len(bond.order) == 1:
                    adjlist += bond.order[0]
                else:
                    adjlist += '[{0}]'.format(','.join(bond.order))
            else:
                adjlist += bond.order
            adjlist += '}'

        # Each atom begins on a new line
        adjlist += '\n'

    return adjlist

def getOldElectronState(atom):
    """
    Get the old adjacency list format electronic state
    """
    standardLonePairs = {'H': 0, 'C': 0, 'O': 2, 'S': 2, 'Si': 0, 'Cl': 3, 'He': 1, 'Ne': 4, 'Ar': 4}
    additionalLonePairs = atom.lonePairs - standardLonePairs[atom.element.symbol]
    electrons = atom.radicalElectrons + additionalLonePairs * 2
    if electrons == 0:
        electronState = '0'
    elif electrons == 1:
        electronState = '1'
    elif electrons == 2:
        if additionalLonePairs == 0:
            electronState = '2T'
        elif additionalLonePairs == 1:
            electronState = '2S'
        else:
            raise InvalidAdjacencyListError("Cannot find electron state of atom {0}".format(atom))
    elif electrons == 3:
        if additionalLonePairs == 0: 
            electronState = '3Q'
        elif additionalLonePairs == 1:
            electronState = '3D'
        else: 
            raise InvalidAdjacencyListError("Cannot find electron state of atom {0}".format(atom))
    elif electrons == 4:
        if additionalLonePairs == 0:
            electronState = '4V'
        elif additionalLonePairs == 1:
            electronState = '4T'
        elif additionalLonePairs == 2:
            electronState = '4S'
        else: 
            raise InvalidAdjacencyListError("Cannot find electron state of atom {0}".format(atom))
    else: 
        raise InvalidAdjacencyListError("Cannot find electron state of atom {0}".format(atom))
    return electronState



def toOldAdjacencyList(atoms, multiplicity=None, label=None, group=False, removeH=False):
    """
    Convert a chemical graph defined by a list of `atoms` into a string old-style 
    adjacency list that can be used in RMG-Java.  Currently not working for groups.
    """
    adjlist = ''
    
    if group:
        raise InvalidAdjacencyListError("Not yet implemented.")
    # Filter out all non-valid atoms
    if not group:
        for atom in atoms:
            if atom.element.symbol in ['He','Ne','Ar','N']:
                raise InvalidAdjacencyListError("Old-style adjacency list does not accept He, Ne, Ar, N elements.")

    # Don't remove hydrogen atoms if the molecule consists only of hydrogen atoms
    try:
        if removeH and all([atom.element.symbol == 'H' for atom in atoms]): removeH = False
    except AttributeError:
        pass

    if label: adjlist += label + '\n'

    # Determine the numbers to use for each atom
    atomNumbers = {}
    index = 0
    for atom in atoms:
        if removeH and atom.element.symbol == 'H' and atom.label == '': continue
        atomNumbers[atom] = '{0:d}'.format(index + 1)
        index += 1
    
    atomLabels = dict([(atom, '{0}'.format(atom.label)) for atom in atomNumbers])
    
    atomTypes = {}
    atomElectronStates = {}
    if group:
        raise InvalidAdjacencyListError("Not yet implemented.")
    else:
        for atom in atomNumbers:
            # Atom type
            atomTypes[atom] = '{0}'.format(atom.element.symbol)
            # Electron state(s)
            atomElectronStates[atom] = '{0}'.format(getOldElectronState(atom))    
    
    # Determine field widths
    atomNumberWidth = max([len(s) for s in atomNumbers.values()]) + 1
    atomLabelWidth = max([len(s) for s in atomLabels.values()])
    if atomLabelWidth > 0: atomLabelWidth += 1
    atomTypeWidth = max([len(s) for s in atomTypes.values()]) + 1
    atomElectronStateWidth = max([len(s) for s in atomElectronStates.values()])
    
    # Assemble the adjacency list
    for atom in atoms:
        if atom not in atomNumbers: continue

        # Atom number
        adjlist += '{0:<{1:d}}'.format(atomNumbers[atom], atomNumberWidth)
        # Atom label
        adjlist += '{0:<{1:d}}'.format(atomLabels[atom], atomLabelWidth)
        # Atom type(s)
        adjlist += '{0:<{1:d}}'.format(atomTypes[atom], atomTypeWidth)
        # Electron state(s)
        adjlist += '{0:<{1:d}}'.format(atomElectronStates[atom], atomElectronStateWidth)
        
        # Bonds list
        atoms2 = atom.bonds.keys()
        # sort them the same way as the atoms
        atoms2.sort(key=atoms.index)

        for atom2 in atoms2:
            if atom2 not in atomNumbers: continue

            bond = atom.bonds[atom2]
            adjlist += ' {{{0},'.format(atomNumbers[atom2])

            # Bond type(s)
            if group:
                if len(bond.order) == 1:
                    adjlist += bond.order[0]
                else:
                    adjlist += '{{{0}}}'.format(','.join(bond.order))
            else:
                adjlist += bond.order
            adjlist += '}'

        # Each atom begins on a new line
        adjlist += '\n'

    return adjlist<|MERGE_RESOLUTION|>--- conflicted
+++ resolved
@@ -143,11 +143,8 @@
                 raise InvalidAdjacencyListError('Multiplicity {0} not in agreement with total number of radicals {1}.'.format(multiplicity, nRad))
         elif nRad == 2:
             if not int(multiplicity) in [1,3]: raise InvalidAdjacencyListError('Multiplicity {0} not in agreement with total number of radicals {1}.'.format(multiplicity, nRad))
-<<<<<<< HEAD
         #else: logging.info("Consistency checking of multiplicity of molecules with more than 2 unpaired electrons is not implemented yet!")
-=======
-        else: logging.debug("Consistency checking of multiplicity of molecules with more than 2 unpaired electrons is not implemented yet!")
->>>>>>> 820a9702
+
     
     @staticmethod
     def check_hund_rule(atom, multiplicity):
