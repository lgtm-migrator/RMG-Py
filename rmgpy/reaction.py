#!/usr/bin/env python
# encoding: utf-8

################################################################################
#
#   RMG - Reaction Mechanism Generator
#
#   Copyright (c) 2002-2017 Prof. William H. Green (whgreen@mit.edu), 
#   Prof. Richard H. West (r.west@neu.edu) and the RMG Team (rmg_dev@mit.edu)
#
#   Permission is hereby granted, free of charge, to any person obtaining a
#   copy of this software and associated documentation files (the 'Software'),
#   to deal in the Software without restriction, including without limitation
#   the rights to use, copy, modify, merge, publish, distribute, sublicense,
#   and/or sell copies of the Software, and to permit persons to whom the
#   Software is furnished to do so, subject to the following conditions:
#
#   The above copyright notice and this permission notice shall be included in
#   all copies or substantial portions of the Software.
#
#   THE SOFTWARE IS PROVIDED 'AS IS', WITHOUT WARRANTY OF ANY KIND, EXPRESS OR
#   IMPLIED, INCLUDING BUT NOT LIMITED TO THE WARRANTIES OF MERCHANTABILITY,
#   FITNESS FOR A PARTICULAR PURPOSE AND NONINFRINGEMENT. IN NO EVENT SHALL THE
#   AUTHORS OR COPYRIGHT HOLDERS BE LIABLE FOR ANY CLAIM, DAMAGES OR OTHER
#   LIABILITY, WHETHER IN AN ACTION OF CONTRACT, TORT OR OTHERWISE, ARISING
#   FROM, OUT OF OR IN CONNECTION WITH THE SOFTWARE OR THE USE OR OTHER
#   DEALINGS IN THE SOFTWARE.
#
################################################################################

"""
This module contains classes and functions for working with chemical reactions.

From the `IUPAC Compendium of Chemical Terminology 
<http://dx.doi.org/10.1351/goldbook>`_, a chemical reaction is "a process that 
results in the interconversion of chemical species".

In RMG Py, a chemical reaction is represented in memory as a :class:`Reaction`
object. This module also provides the :class:`ReactionModel` class for
representing a set of chemical reactions and the species involved.
"""

import cython
import math
import numpy
import logging
import re
import os.path
from copy import copy, deepcopy
import urllib
import itertools

import rmgpy.constants as constants
from rmgpy.molecule.molecule import Molecule, Atom
from rmgpy.molecule.element import Element
from rmgpy.species import Species
from rmgpy.kinetics.arrhenius import Arrhenius #PyDev: @UnresolvedImport
from rmgpy.kinetics import KineticsData, ArrheniusEP, ThirdBody, Lindemann, Troe, Chebyshev, PDepArrhenius, MultiArrhenius, MultiPDepArrhenius, getRateCoefficientUnitsFromReactionOrder  #PyDev: @UnresolvedImport
from rmgpy.pdep.reaction import calculateMicrocanonicalRateCoefficient
from rmgpy.exceptions import ReactionError
from rmgpy.kinetics.diffusionLimited import diffusionLimiter

################################################################################

class Reaction:
    """
    A chemical reaction. The attributes are:
    
    =================== =========================== ============================
    Attribute           Type                        Description
    =================== =========================== ============================
    `index`             :class:`int`                A unique nonnegative integer index
    `label`             ``str``                     A descriptive string label
    `reactants`         :class:`list`               The reactant species (as :class:`Species` objects)
    `products`          :class:`list`               The product species (as :class:`Species` objects)
    'specificCollider'  :class:`Species`            The collider species (as a :class:`Species` object)
    `kinetics`          :class:`KineticsModel`      The kinetics model to use for the reaction
    `reversible`        ``bool``                    ``True`` if the reaction is reversible, ``False`` if not
    `transitionState`   :class:`TransitionState`    The transition state
    `duplicate`         ``bool``                    ``True`` if the reaction is known to be a duplicate, ``False`` if not
    `degeneracy`        :class:`double`             The reaction path degeneracy for the reaction
    `pairs`             ``list``                    Reactant-product pairings to use in converting reaction flux to species flux
    `comment`           ``str``                     A description of the reaction source (optional)
    =================== =========================== ============================
    
    """
    
    def __init__(self,
                 index=-1,
                 label='',
                 reactants=None,
                 products=None,
                 specificCollider=None,
                 kinetics=None,
                 reversible=True,
                 transitionState=None,
                 duplicate=False,
                 degeneracy=1,
                 pairs=None,
                 comment=''
                 ):
        self.index = index
        self.label = label
        self.reactants = reactants
        self.products = products
        self.specificCollider = specificCollider
        self._degeneracy = degeneracy
        self.kinetics = kinetics
        self.reversible = reversible
        self.transitionState = transitionState
        self.duplicate = duplicate
        self.pairs = pairs
        self.comment = comment
        self.k_effective_cache = {}

    def __repr__(self):
        """
        Return a string representation that can be used to reconstruct the
        object.
        """
        string = 'Reaction('
        if self.index != -1: string += 'index={0:d}, '.format(self.index)
        if self.label != '': string += 'label={0!r}, '.format(self.label)
        if self.reactants is not None: string += 'reactants={0!r}, '.format(self.reactants)
        if self.products is not None: string += 'products={0!r}, '.format(self.products)
        if self.specificCollider is not None: string += 'specificCollider={0!r}, '.format(self.specificCollider)
        if self.kinetics is not None: string += 'kinetics={0!r}, '.format(self.kinetics)
        if not self.reversible: string += 'reversible={0}, '.format(self.reversible)
        if self.transitionState is not None: string += 'transitionState={0!r}, '.format(self.transitionState)
        if self.duplicate: string += 'duplicate={0}, '.format(self.duplicate)
        if self.degeneracy != 1: string += 'degeneracy={0:.1f}, '.format(self.degeneracy)
        if self.pairs is not None: string += 'pairs={0}, '.format(self.pairs)
        if self.comment != '': string += 'comment={0!r}, '.format(self.comment)
        string = string[:-2] + ')'
        return string

    def __str__(self):
        """
        Return a string representation of the reaction, in the form 'A + B <=> C + D'.
        If a specificCollider exists, the srting representation is 'A + B (+S) <=> C + D (+S)'.
        """
        return self.toLabeledStr(use_index=True)
    
    def toLabeledStr(self, use_index=False):
        """
        the same as __str__ except that the labels are assumed to exist and used for reactant and products rather than 
        the labels plus the index in parentheses
        """
        arrow = ' <=> '
        if not self.reversible: arrow = ' => '
        
        if self.specificCollider:
            return arrow.join([' + '.join([str(s) if use_index else s.label for s in self.reactants])+' (+'+str(self.specificCollider)+')', ' + '.join([str(s) if use_index else s.label for s in self.products])+' (+'+str(self.specificCollider)+')'])
        else:
            return arrow.join([' + '.join([str(s) if use_index else s.label for s in self.reactants]), ' + '.join([str(s) if use_index else s.label for s in self.products])])

    def __reduce__(self):
        """
        A helper function used when pickling an object.
        """
        return (Reaction, (self.index,
                           self.label,
                           self.reactants,
                           self.products,
                           self.specificCollider,
                           self.kinetics,
                           self.reversible,
                           self.transitionState,
                           self.duplicate,
                           self.degeneracy,
                           self.pairs,
                           self.comment
                           ))

    def __getDegneneracy(self):
        return self._degeneracy
    def __setDegeneracy(self, new):
        # modify rate if kinetics exists
        if self.kinetics is not None:
            if self._degeneracy < 2:
                degeneracyRatio = new
            else:
                degeneracyRatio = (new*1.0) / self._degeneracy
            # fix kinetics comment with new degeneracy
            if 'Multiplied by reaction path degeneracy {}'.format(self._degeneracy) in self.kinetics.comment:
                self.kinetics.comment = self.kinetics.comment.replace(
                                                  'Multiplied by reaction path degeneracy {}'.format(self._degeneracy),
                                                  'Multiplied by reaction path degeneracy {}'.format(float(new)))
            elif self.kinetics.comment:
                self.kinetics.comment += 'Multiplied by reaction path degeneracy {}'.format(float(new))
            self.kinetics.changeRate(degeneracyRatio)
        # set new degeneracy
        self._degeneracy = new
    degeneracy = property(__getDegneneracy, __setDegeneracy)

    def toChemkin(self, speciesList=None, kinetics=True):
        """
        Return the chemkin-formatted string for this reaction.
        
        If `kinetics` is set to True, the chemkin format kinetics will also
        be returned (requires the `speciesList` to figure out third body colliders.)
        Otherwise, only the reaction string will be returned.
        """
        import rmgpy.chemkin
        if kinetics:
            return rmgpy.chemkin.writeKineticsEntry(self, speciesList)
        else:
            return rmgpy.chemkin.writeReactionString(self)
    
    def toCantera(self, speciesList=None, useChemkinIdentifier = False):
        """
        Converts the RMG Reaction object to a Cantera Reaction object
        with the appropriate reaction class.

        If useChemkinIdentifier is set to False, the species label is used
        instead. Be sure that species' labels are unique when setting it False.
        """
        from rmgpy.kinetics import Arrhenius, ArrheniusEP, MultiArrhenius, PDepArrhenius, MultiPDepArrhenius, Chebyshev, ThirdBody, Lindemann, Troe
                    
        import cantera as ct
        
        if speciesList is None:
            speciesList = []
        
        # Create the dictionaries containing species strings and their stoichiometries
        # for initializing the cantera reaction object
        ctReactants = {}
        ctCollider = {}
        for reactant in self.reactants:
            if useChemkinIdentifier:
                reactantName = reactant.toChemkin()
            else:
                reactantName = reactant.label
            if reactantName in ctReactants:
                ctReactants[reactantName] += 1
            else:
                ctReactants[reactantName] = 1
        ctProducts = {}
        for product in self.products:
            if useChemkinIdentifier:
                productName = product.toChemkin()
            else:
                productName = product.label
            if productName in ctProducts:
                ctProducts[productName] += 1
            else:
                ctProducts[productName] = 1
        if self.specificCollider:              # add a specific collider if exists
            ctCollider[self.specificCollider.toChemkin() if useChemkinIdentifier else self.specificCollider.label] = 1
                
        if self.kinetics:
            if isinstance(self.kinetics, Arrhenius):
                # Create an Elementary Reaction
                ctReaction = ct.ElementaryReaction(reactants=ctReactants, products=ctProducts)
            elif isinstance(self.kinetics, MultiArrhenius):
                # Return a list of elementary reactions which are duplicates
                ctReaction = [ct.ElementaryReaction(reactants=ctReactants, products=ctProducts) for arr in self.kinetics.arrhenius]
                
            elif isinstance(self.kinetics, PDepArrhenius):
                ctReaction = ct.PlogReaction(reactants=ctReactants, products=ctProducts)
                
            elif isinstance(self.kinetics, MultiPDepArrhenius):
                ctReaction = [ct.PlogReaction(reactants=ctReactants, products=ctProducts) for arr in self.kinetics.arrhenius]
                
            
            elif isinstance(self.kinetics, Chebyshev):
                ctReaction = ct.ChebyshevReaction(reactants=ctReactants, products=ctProducts)
            
            elif isinstance(self.kinetics, ThirdBody):
                if ctCollider is not None:
                    ctReaction = ct.ThreeBodyReaction(reactants=ctReactants, products=ctProducts, tbody=ctCollider)
                else:
                    ctReaction = ct.ThreeBodyReaction(reactants=ctReactants, products=ctProducts)
                
            elif isinstance(self.kinetics, Lindemann) or isinstance(self.kinetics, Troe):
                if ctCollider is not None:
                    ctReaction = ct.FalloffReaction(reactants=ctReactants, products=ctProducts, tbody=ctCollider)
                else:
                    ctReaction = ct.FalloffReaction(reactants=ctReactants, products=ctProducts)
            else:
                raise NotImplementedError('Unable to set cantera kinetics for {0}'.format(self.kinetics))
            
            
            # Set reversibility, duplicate, and ID attributes
            if isinstance(ctReaction,list):
                for rxn in ctReaction:
                    rxn.reversible = self.reversible
                    # Set the duplicate flag to true since this reaction comes from multiarrhenius or multipdeparrhenius 
                    rxn.duplicate = True
                    # Set the ID flag to the original rmg index 
                    rxn.ID = str(self.index) 
            else:
                ctReaction.reversible = self.reversible
                ctReaction.duplicate = self.duplicate
                ctReaction.ID = str(self.index)
                
            
            self.kinetics.setCanteraKinetics(ctReaction, speciesList)
            
            return ctReaction
                
        else:
            raise Exception('Cantera reaction cannot be created because there was no kinetics.')
    
    def getURL(self):
        """
        Get a URL to search for this reaction in the rmg website.
        """
        # eg. http://dev.rmg.mit.edu/database/kinetics/reaction/reactant1=1%20C%200%20%7B2,S%7D;2%20O%200%20%7B1,S%7D;__reactant2=1%20C%202T;__product1=1%20C%201;__product2=1%20C%200%20%7B2,S%7D;2%20O%201%20%7B1,S%7D;

        base_url = "http://rmg.mit.edu/database/kinetics/reaction/"

        rxn_string = ''
        for i,species in enumerate(self.reactants):
            adjlist = species.molecule[0].toAdjacencyList(removeH=False)
            rxn_string += "reactant{0}={1}__".format(i+1, adjlist)
        for i,species in enumerate(self.products):
            adjlist = species.molecule[0].toAdjacencyList(removeH=False)
            rxn_string += "product{0}={1}__".format(i+1, adjlist)

        url = base_url + urllib.quote(rxn_string)
        return url.strip('_')
        
    def isIsomerization(self):
        """
        Return ``True`` if the reaction represents an isomerization reaction
        :math:`\\ce{A <=> B}` or ``False`` if not.
        """
        return len(self.reactants) == 1 and len(self.products) == 1

    def isAssociation(self):
        """
        Return ``True`` if the reaction represents an association reaction
        :math:`\\ce{A + B <=> C}` or ``False`` if not.
        """
        return len(self.reactants) > 1 and len(self.products) == 1

    def isDissociation(self):
        """
        Return ``True`` if the reaction represents a dissociation reaction
        :math:`\\ce{A <=> B + C}` or ``False`` if not.
        """
        return len(self.reactants) == 1 and len(self.products) > 1
    
    def isUnimolecular(self):
        """
        Return ``True`` if the reaction has a single molecule as either reactant or product (or both)
        :math:`\\ce{A <=> B + C}` or :math:`\\ce{A + B <=> C}` or :math:`\\ce{A <=> B}`,
        or ``False`` if not.
        """
        return len(self.reactants) == 1 or len(self.products) == 1

    def hasTemplate(self, reactants, products):
        """
        Return ``True`` if the reaction matches the template of `reactants`
        and `products`, which are both lists of :class:`Species` objects, or
        ``False`` if not.
        """
        return ((all([spec in self.reactants for spec in reactants]) and
            all([spec in self.products for spec in products])) or
            (all([spec in self.products for spec in reactants]) and
            all([spec in self.reactants for spec in products])))

    def matchesSpecies(self, reactants, products=None):
        """
        Compares the provided reactants and products against the reactants
        and products of this reaction. Both directions are checked.

        Args:
            reactants   List of Species required on one side of the reaction
            products    List of Species required on the other side (optional)
        """
        # Check forward direction
        if _isomorphicSpeciesList(self.reactants, reactants):
            if products is None or _isomorphicSpeciesList(self.products, products):
                return True
            else:
                return False
        elif _isomorphicSpeciesList(self.products, reactants):
            if products is None or _isomorphicSpeciesList(self.reactants, products):
                return True
            else:
                return False
        else:
            return False

    def isIsomorphic(self, other, eitherDirection=True, checkIdentical = False,
                     checkOnlyLabel = False, checkTemplateRxnProducts=False):
        """
        Return ``True`` if this reaction is the same as the `other` reaction,
        or ``False`` if they are different. The comparison involves comparing
        isomorphism of reactants and products, and doesn't use any kinetic
        information.

        If `eitherDirection=False` then the directions must match.

        `checkIdentical` indicates that atom ID's must match and is used in
                        checking degeneracy
        `checkOnlyLabel` indicates that the string representation will be 
                        checked, ignoring the molecular structure comparisons
        `checkTemplateRxnProducts` indicates that only the products of the
                        reaction are checked for isomorphism. This is used when
                        we know the reactants are identical, i.e. in generating
                        reactions.
        """
        if checkTemplateRxnProducts:
            try:
                species1 = self.products if self.isForward else self.reactants
                species2 = other.products if other.isForward else other.reactants
            except AttributeError:
                raise TypeError('Only use checkTemplateRxnProducts flag for TemplateReactions.')

            return _isomorphicSpeciesList(species1, species2,
                                          checkIdentical=checkIdentical,
                                          checkOnlyLabel=checkOnlyLabel)

        # Compare reactants to reactants
<<<<<<< HEAD
        forwardReactantsMatch = False
        if len(self.reactants) == len(other.reactants) == 1:
            if self.reactants[0].isIsomorphic(other.reactants[0]):
                forwardReactantsMatch = True
        elif len(self.reactants) == len(other.reactants) == 2:
            if self.reactants[0].isIsomorphic(other.reactants[0]) and self.reactants[1].isIsomorphic(other.reactants[1]):
                forwardReactantsMatch = True
            elif self.reactants[0].isIsomorphic(other.reactants[1]) and self.reactants[1].isIsomorphic(other.reactants[0]):
                forwardReactantsMatch = True
        elif len(self.reactants) == len(other.reactants) == 3:
            if   self.reactants[0].isIsomorphic(other.reactants[0]):
                if (
                    self.reactants[1].isIsomorphic(other.reactants[1]) and
                    self.reactants[2].isIsomorphic(other.reactants[2]) ):
                    forwardReactantsMatch = True
                elif ( 
                    self.reactants[1].isIsomorphic(other.reactants[2]) and
                    self.reactants[2].isIsomorphic(other.reactants[1]) ):
                    forwardReactantsMatch = True
            elif self.reactants[0].isIsomorphic(other.reactants[1]):
                if (
                    self.reactants[1].isIsomorphic(other.reactants[0]) and
                    self.reactants[2].isIsomorphic(other.reactants[2]) ):
                    forwardReactantsMatch = True
                elif (
                    self.reactants[1].isIsomorphic(other.reactants[2]) and
                    self.reactants[2].isIsomorphic(other.reactants[0]) ):
                    forwardReactantsMatch = True
            elif self.reactants[0].isIsomorphic(other.reactants[2]):
                if (
                    self.reactants[1].isIsomorphic(other.reactants[0]) and
                    self.reactants[2].isIsomorphic(other.reactants[1]) ):
                    forwardReactantsMatch = True
                elif (
                    self.reactants[1].isIsomorphic(other.reactants[1]) and
                    self.reactants[2].isIsomorphic(other.reactants[0]) ):
                    forwardReactantsMatch = True
        elif len(self.reactants) == len(other.reactants):
            # General case for N reactants
            numReactants = len(self.reactants)
            for permutation in itertools.permutations(range(numReactants), numReactants):
                for i,j in enumerate(permutation):
                    if not self.reactants[i].isIsomorphic(other.reactants[j]):
                        break
                else:  # didn't break, so all N match in this order
                    forwardReactantsMatch = True
                    break  # no need to check any more permutations
            #raise NotImplementedError("Can't check isomorphism of reactions with {0} reactants".format(len(self.reactants)))
        
        # Compare products to products
        forwardProductsMatch = False
        if len(self.products) == len(other.products) == 1:
            if self.products[0].isIsomorphic(other.products[0]):
                forwardProductsMatch = True
        elif len(self.products) == len(other.products) == 2:
            if self.products[0].isIsomorphic(other.products[0]) and self.products[1].isIsomorphic(other.products[1]):
                forwardProductsMatch = True
            elif self.products[0].isIsomorphic(other.products[1]) and self.products[1].isIsomorphic(other.products[0]):
                forwardProductsMatch = True
        elif len(self.products) == len(other.products) == 3:
            if  self.products[0].isIsomorphic(other.products[0]):
                if (
                    self.products[1].isIsomorphic(other.products[1]) and
                    self.products[2].isIsomorphic(other.products[2]) ):
                    forwardProductsMatch = True
                elif (
                    self.products[1].isIsomorphic(other.products[2]) and
                    self.products[2].isIsomorphic(other.products[1]) ):
                    forwardProductsMatch = True
            elif self.products[0].isIsomorphic(other.products[1]):
                if (
                    self.products[1].isIsomorphic(other.products[0]) and
                    self.products[2].isIsomorphic(other.products[2]) ):
                    forwardProductsMatch = True
                elif (
                    self.products[1].isIsomorphic(other.products[2]) and
                    self.products[2].isIsomorphic(other.products[0])):
                    forwardProductsMatch = True
            elif self.products[0].isIsomorphic(other.products[2]):
                if (
                    self.products[1].isIsomorphic(other.products[0]) and
                    self.products[2].isIsomorphic(other.products[1]) ):
                    forwardProductsMatch = True
                elif (
                    self.products[1].isIsomorphic(other.products[1]) and
                    self.products[2].isIsomorphic(other.products[0]) ):
                    forwardProductsMatch = True
        elif len(self.products) == len(other.products):
            # General case for N products
            numProducts = len(self.products)
            for permutation in itertools.permutations(range(numProducts), numProducts):
                for i, j in enumerate(permutation):
                    if not self.products[i].isIsomorphic(other.products[j]):
                        break
                else:  # didn't break, so all N match in this order
                    forwardProductsMatch = True
                    break  # no need to check any more permutations
=======
        forwardReactantsMatch = _isomorphicSpeciesList(self.reactants, 
                                    other.reactants,checkIdentical = checkIdentical,
                                    checkOnlyLabel = checkOnlyLabel)
        
        # Compare products to products
        forwardProductsMatch = _isomorphicSpeciesList(self.products, 
                                    other.products,checkIdentical = checkIdentical,
                                    checkOnlyLabel = checkOnlyLabel)

        # Compare specificCollider to specificCollider
        ColliderMatch = (self.specificCollider == other.specificCollider)
>>>>>>> 91b677bd

        # Return now, if we can
        if (forwardReactantsMatch and forwardProductsMatch and ColliderMatch):
            return True
        if not eitherDirection:
            return False
        
        # Compare reactants to products
        reverseReactantsMatch = _isomorphicSpeciesList(self.reactants, 
                                    other.products,checkIdentical = checkIdentical,
                                    checkOnlyLabel = checkOnlyLabel)

        # Compare products to reactants
        reverseProductsMatch = _isomorphicSpeciesList(self.products, 
                                    other.reactants,checkIdentical = checkIdentical,
                                    checkOnlyLabel = checkOnlyLabel)

        # should have already returned if it matches forwards, or we're not allowed to match backwards
        return  (reverseReactantsMatch and reverseProductsMatch and ColliderMatch)

    def getEnthalpyOfReaction(self, T):
        """
        Return the enthalpy of reaction in J/mol evaluated at temperature
        `T` in K.
        """
        cython.declare(dHrxn=cython.double, reactant=Species, product=Species)
        dHrxn = 0.0
        for reactant in self.reactants:
            dHrxn -= reactant.getEnthalpy(T)
        for product in self.products:
            dHrxn += product.getEnthalpy(T)
        return dHrxn

    def getEntropyOfReaction(self, T):
        """
        Return the entropy of reaction in J/mol*K evaluated at temperature `T`
        in K.
        """
        cython.declare(dSrxn=cython.double, reactant=Species, product=Species)
        dSrxn = 0.0
        for reactant in self.reactants:
            dSrxn -= reactant.getEntropy(T)
        for product in self.products:
            dSrxn += product.getEntropy(T)
        return dSrxn

    def getFreeEnergyOfReaction(self, T):
        """
        Return the Gibbs free energy of reaction in J/mol evaluated at
        temperature `T` in K.
        """
        cython.declare(dGrxn=cython.double, reactant=Species, product=Species)
        dGrxn = 0.0
        for reactant in self.reactants:
            try:
                dGrxn -= reactant.getFreeEnergy(T)
            except Exception:
                logging.error("Problem with reactant {!r} in reaction {!s}".format(reactant, self))
                raise
        for product in self.products:
            try:
                dGrxn += product.getFreeEnergy(T)
            except Exception as e:
                logging.error("Problem with product {!r} in reaction {!s}".format(reactant, self))
                raise
        return dGrxn

    def getEquilibriumConstant(self, T, type='Kc'):
        """
        Return the equilibrium constant for the reaction at the specified
        temperature `T` in K. The `type` parameter lets	you specify the
        quantities used in the equilibrium constant: ``Ka`` for	activities,
        ``Kc`` for concentrations (default), or ``Kp`` for pressures. Note that
        this function currently assumes an ideal gas mixture.
        """
        cython.declare(dGrxn=cython.double, K=cython.double, C0=cython.double, P0=cython.double)
        # Use free energy of reaction to calculate Ka
        dGrxn = self.getFreeEnergyOfReaction(T)
        K = numpy.exp(-dGrxn / constants.R / T)
        # Convert Ka to Kc or Kp if specified
        P0 = 1e5
        if type == 'Kc':
            # Convert from Ka to Kc; C0 is the reference concentration
            C0 = P0 / constants.R / T
            K *= C0 ** (len(self.products) - len(self.reactants))
        elif type == 'Kp':
            # Convert from Ka to Kp; P0 is the reference pressure
            K *= P0 ** (len(self.products) - len(self.reactants))
        elif type != 'Ka' and type != '':
            raise ReactionError('Invalid type "%s" passed to Reaction.getEquilibriumConstant(); should be "Ka", "Kc", or "Kp".')
        if K == 0:
            raise ReactionError('Got equilibrium constant of 0')
        return K

    def getEnthalpiesOfReaction(self, Tlist):
        """
        Return the enthalpies of reaction in J/mol evaluated at temperatures
        `Tlist` in K.
        """
        return numpy.array([self.getEnthalpyOfReaction(T) for T in Tlist], numpy.float64)

    def getEntropiesOfReaction(self, Tlist):
        """
        Return the entropies of reaction in J/mol*K evaluated at temperatures
        `Tlist` in K.
        """
        return numpy.array([self.getEntropyOfReaction(T) for T in Tlist], numpy.float64)

    def getFreeEnergiesOfReaction(self, Tlist):
        """
        Return the Gibbs free energies of reaction in J/mol evaluated at
        temperatures `Tlist` in K.
        """
        return numpy.array([self.getFreeEnergyOfReaction(T) for T in Tlist], numpy.float64)

    def getEquilibriumConstants(self, Tlist, type='Kc'):
        """
        Return the equilibrium constants for the reaction at the specified
        temperatures `Tlist` in K. The `type` parameter lets you specify the
        quantities used in the equilibrium constant: ``Ka`` for	activities,
        ``Kc`` for concentrations (default), or ``Kp`` for pressures. Note that
        this function currently assumes an ideal gas mixture.
        """
        return numpy.array([self.getEquilibriumConstant(T, type) for T in Tlist], numpy.float64)

    def getStoichiometricCoefficient(self, spec):
        """
        Return the stoichiometric coefficient of species `spec` in the reaction.
        The stoichiometric coefficient is increased by one for each time `spec`
        appears as a product and decreased by one for each time `spec` appears
        as a reactant.
        """
        cython.declare(stoich=cython.int, reactant=Species, product=Species)
        stoich = 0
        for reactant in self.reactants:
            if reactant is spec: stoich -= 1
        for product in self.products:
            if product is spec: stoich += 1
        return stoich

    def getRateCoefficient(self, T, P=0):
        """
        Return the overall rate coefficient for the forward reaction at
        temperature `T` in K and pressure `P` in Pa, including any reaction
        path degeneracies.
        
        If diffusionLimiter is enabled, the reaction is in the liquid phase and we use
        a diffusion limitation to correct the rate. If not, then use the intrinsic rate
        coefficient.
        """
        if diffusionLimiter.enabled:
            try:
                k = self.k_effective_cache[T]
            except KeyError:
                k = diffusionLimiter.getEffectiveRate(self, T)
                self.k_effective_cache[T] = k
            return k
        else:
            return self.kinetics.getRateCoefficient(T, P)

    def fixDiffusionLimitedA(self, T):
        """
        Decrease the pre-exponential factor (A) by the diffusion factor
        to account for the diffusion limit at the specified temperature.
        """
        if not diffusionLimiter.enabled:
            return
        # Obtain effective rate
        try:
            k = self.k_effective_cache[T]
        except KeyError:
            k = diffusionLimiter.getEffectiveRate(self, T)
            self.k_effective_cache[T] = k

        # calculate diffusion factor
        diffusionFactor = k / self.kinetics.getRateCoefficient(T, P=0)
        # update preexponential factor
        self.kinetics.A = self.kinetics.A * diffusionFactor
        # Add a comment to self.kinetics.comment
        self.kinetics.comment.append(
            ("Pre-exponential factor A has been decreased by the "
             "diffusion factor {0.2g} evaluated at {1} K.").format(
                diffusionFactor, T))

    def fixBarrierHeight(self, forcePositive=False):
        """
        Turns the kinetics into Arrhenius (if they were ArrheniusEP)
        and ensures the activation energy is at least the endothermicity
        for endothermic reactions, and is not negative only as a result 
        of using Evans Polanyi with an exothermic reaction.
        If `forcePositive` is True, then all reactions
        are forced to have a non-negative barrier.
        """
        cython.declare(H0=cython.double, H298=cython.double, Ea=cython.double)

        H298 = self.getEnthalpyOfReaction(298)
        H0 = sum([spec.getThermoData().E0.value_si for spec in self.products]) \
            - sum([spec.getThermoData().E0.value_si for spec in self.reactants])
        if isinstance(self.kinetics, ArrheniusEP):
            Ea = self.kinetics.E0.value_si # temporarily using Ea to store the intrinsic barrier height E0
            self.kinetics = self.kinetics.toArrhenius(H298)
            if self.kinetics.Ea.value_si < 0.0 and self.kinetics.Ea.value_si < Ea:
                # Calculated Ea (from Evans-Polanyi) is negative AND below than the intrinsic E0
                Ea = min(0.0,Ea) # (the lowest we want it to be)
                self.kinetics.comment += "\nEa raised from {0:.1f} to {1:.1f} kJ/mol.".format(self.kinetics.Ea.value_si/1000., Ea/1000.)
                logging.info("For reaction {0!s} Ea raised from {1:.1f} to {2:.1f} kJ/mol.".format(self, self.kinetics.Ea.value_si/1000., Ea/1000.))
                self.kinetics.Ea.value_si = Ea
        if isinstance(self.kinetics, Arrhenius):
            Ea = self.kinetics.Ea.value_si
            if H0 >= 0 and Ea < H0:
                self.kinetics.Ea.value_si = H0
                self.kinetics.comment += "\nEa raised from {0:.1f} to {1:.1f} kJ/mol to match endothermicity of reaction.".format(Ea/1000.,H0/1000.)
                logging.info("For reaction {2!s}, Ea raised from {0:.1f} to {1:.1f} kJ/mol to match endothermicity of reaction.".format(Ea/1000., H0/1000., self))
        if forcePositive and isinstance(self.kinetics, Arrhenius) and self.kinetics.Ea.value_si < 0:
            self.kinetics.comment += "\nEa raised from {0:.1f} to 0 kJ/mol.".format(self.kinetics.Ea.value_si/1000.)
            logging.info("For reaction {1!s} Ea raised from {0:.1f} to 0 kJ/mol.".format(self.kinetics.Ea.value_si/1000., self))
            self.kinetics.Ea.value_si = 0


    def reverseThisArrheniusRate(self, kForward, reverseUnits):
        """
        Reverses the given kForward, which must be an Arrhenius type.
        You must supply the correct units for the reverse rate.
        The equilibrium constant is evaluated from the current reaction instance (self).
        """
        cython.declare(kf=Arrhenius, kr=Arrhenius)
        cython.declare(Tlist=numpy.ndarray, klist=numpy.ndarray, i=cython.int)
        kf = kForward
        assert isinstance(kf, Arrhenius), "Only reverses Arrhenius rates"
        Tlist = 1.0 / numpy.arange(0.0005, 0.0034, 0.0001)  # 294 K to 2000 K
        # Determine the values of the reverse rate coefficient k_r(T) at each temperature
        klist = numpy.zeros_like(Tlist)
        for i in range(len(Tlist)):
            klist[i] = kf.getRateCoefficient(Tlist[i]) / self.getEquilibriumConstant(Tlist[i])
        kr = Arrhenius()
        kr.fitToData(Tlist, klist, reverseUnits, kf.T0.value_si)
        return kr
        
    def generateReverseRateCoefficient(self):
        """
        Generate and return a rate coefficient model for the reverse reaction. 
        Currently this only works if the `kinetics` attribute is one of several
        (but not necessarily all) kinetics types.
        """
        cython.declare(Tlist=numpy.ndarray, Plist=numpy.ndarray, K=numpy.ndarray,
                       rxn=Reaction, klist=numpy.ndarray, i=cython.size_t,
                       Tindex=cython.size_t, Pindex=cython.size_t)

        supported_types = (
                            KineticsData.__name__,
                            Arrhenius.__name__,
                            MultiArrhenius.__name__,
                            PDepArrhenius.__name__,
                            MultiPDepArrhenius.__name__,
                            Chebyshev.__name__,
                            ThirdBody.__name__,
                            Lindemann.__name__,
                            Troe.__name__,
                            )

        # Get the units for the reverse rate coefficient
        kunits = getRateCoefficientUnitsFromReactionOrder(len(self.products))
            
        kf = self.kinetics
        if isinstance(kf, KineticsData):
            
            Tlist = kf.Tdata.value_si
            klist = numpy.zeros_like(Tlist)
            for i in range(len(Tlist)):
                klist[i] = kf.getRateCoefficient(Tlist[i]) / self.getEquilibriumConstant(Tlist[i])
            
            kr = KineticsData(Tdata=(Tlist,"K"), kdata=(klist,kunits), Tmin=(numpy.min(Tlist),"K"), Tmax=(numpy.max(Tlist),"K"))
            return kr
            
        elif isinstance(kf, Arrhenius):
            return self.reverseThisArrheniusRate(kf, kunits)
                    
        elif isinstance (kf, Chebyshev):
            Tlist = 1.0/numpy.linspace(1.0/kf.Tmax.value, 1.0/kf.Tmin.value, 50)
            Plist = numpy.linspace(kf.Pmin.value, kf.Pmax.value, 20)
            K = numpy.zeros((len(Tlist), len(Plist)), numpy.float64)
            for Tindex, T in enumerate(Tlist):
                for Pindex, P in enumerate(Plist):
                    K[Tindex, Pindex] = kf.getRateCoefficient(T, P) / self.getEquilibriumConstant(T)
            kr = Chebyshev()
            kr.fitToData(Tlist, Plist, K, kunits, kf.degreeT, kf.degreeP, kf.Tmin.value, kf.Tmax.value, kf.Pmin.value, kf.Pmax.value)
            return kr
        
        elif isinstance(kf, PDepArrhenius):  
            if kf.Tmin is not None and kf.Tmax is not None:
                Tlist = 1.0/numpy.linspace(1.0/kf.Tmax.value, 1.0/kf.Tmin.value, 50)
            else:
                Tlist = 1.0/numpy.arange(0.0005, 0.0035, 0.0001)
            Plist = kf.pressures.value_si
            K = numpy.zeros((len(Tlist), len(Plist)), numpy.float64)
            for Tindex, T in enumerate(Tlist):
                for Pindex, P in enumerate(Plist):
                    K[Tindex, Pindex] = kf.getRateCoefficient(T, P) / self.getEquilibriumConstant(T)
            kr = PDepArrhenius()
            kr.fitToData(Tlist, Plist, K, kunits, kf.arrhenius[0].T0.value)
            return kr       
        
        elif isinstance(kf, MultiArrhenius):
            kr = MultiArrhenius()
            kr.arrhenius = []            
            rxn = Reaction(reactants = self.reactants, products = self.products)            
            for kinetics in kf.arrhenius:
                rxn.kinetics = kinetics
                kr.arrhenius.append(rxn.generateReverseRateCoefficient())
            return kr
        
        elif isinstance(kf, MultiPDepArrhenius):
            kr = MultiPDepArrhenius()              
            kr.arrhenius = []                
            rxn = Reaction(reactants = self.reactants, products = self.products)            
            for kinetics in kf.arrhenius:
                rxn.kinetics = kinetics
                kr.arrhenius.append(rxn.generateReverseRateCoefficient())
            return kr

        elif isinstance(kf, ThirdBody):
            lowPkunits = getRateCoefficientUnitsFromReactionOrder(len(self.products) + 1)
            krLow = self.reverseThisArrheniusRate(kf.arrheniusLow, lowPkunits)
            parameters = kf.__reduce__()[1]  # use the pickle helper to get all the other things needed
            kr = ThirdBody(krLow, *parameters[1:])
            return kr

        elif isinstance(kf, Lindemann):
            krHigh = self.reverseThisArrheniusRate(kf.arrheniusHigh, kunits)
            lowPkunits = getRateCoefficientUnitsFromReactionOrder(len(self.products) + 1)
            krLow = self.reverseThisArrheniusRate(kf.arrheniusLow, lowPkunits)
            parameters = kf.__reduce__()[1]  # use the pickle helper to get all the other things needed
            kr = Lindemann(krHigh, krLow, *parameters[2:])
            return kr

        elif isinstance(kf, Troe):
            krHigh = self.reverseThisArrheniusRate(kf.arrheniusHigh, kunits)
            lowPkunits = getRateCoefficientUnitsFromReactionOrder(len(self.products) + 1)
            krLow = self.reverseThisArrheniusRate(kf.arrheniusLow, lowPkunits)
            parameters = kf.__reduce__()[1]  # use the pickle helper to get all the other things needed
            kr = Troe(krHigh, krLow, *parameters[2:])
            return kr
        else:
            raise ReactionError(("Unexpected kinetics type {0}; should be one of {1}").format(self.kinetics.__class__, supported_types))

    def calculateTSTRateCoefficients(self, Tlist):
        return numpy.array([self.calculateTSTRateCoefficient(T) for T in Tlist], numpy.float64)

    def calculateTSTRateCoefficient(self, T):
        """
        Evaluate the forward rate coefficient for the reaction with
        corresponding transition state `TS` at temperature `T` in K using
        (canonical) transition state theory. The TST equation is

        .. math:: k(T) = \\kappa(T) \\frac{k_\\mathrm{B} T}{h} \\frac{Q^\\ddagger(T)}{Q^\\mathrm{A}(T) Q^\\mathrm{B}(T)} \\exp \\left( -\\frac{E_0}{k_\\mathrm{B} T} \\right)

        where :math:`Q^\\ddagger` is the partition function of the transition state,
        :math:`Q^\\mathrm{A}` and :math:`Q^\\mathrm{B}` are the partition function
        of the reactants, :math:`E_0` is the ground-state energy difference from
        the transition state to the reactants, :math:`T` is the absolute
        temperature, :math:`k_\\mathrm{B}` is the Boltzmann constant, and :math:`h`
        is the Planck constant. :math:`\\kappa(T)` is an optional tunneling
        correction.
        """       
        # Determine TST rate constant at each temperature
        Qreac = 1.0
        E0 = 0.0
        for spec in self.reactants:
            logging.debug('    Calculating Partition function for ' + spec.label)
            Qreac *= spec.getPartitionFunction(T) / (constants.R * T / 101325.)
            E0 -= spec.conformer.E0.value_si
        logging.debug('    Calculating Partition function for ' + self.transitionState.label)
        Qts = self.transitionState.getPartitionFunction(T) / (constants.R * T / 101325.)
        E0 += self.transitionState.conformer.E0.value_si
        k = (constants.kB * T / constants.h * Qts / Qreac) * math.exp(-E0 / constants.R / T)
        
        # Apply tunneling correction
        k *= self.transitionState.calculateTunnelingFactor(T)
        
        return k
        
    def canTST(self):
        """
        Return ``True`` if the necessary parameters are available for using
        transition state theory -- or the microcanonical equivalent, RRKM
        theory -- to compute the rate coefficient for this reaction, or
        ``False`` otherwise.
        """
        return len(self.transitionState.conformer.modes) > 0

    def calculateMicrocanonicalRateCoefficient(self, Elist, Jlist, reacDensStates, prodDensStates=None, T=0.0):
        """
        Calculate the microcanonical rate coefficient :math:`k(E)` for the reaction
        `reaction` at the energies `Elist` in J/mol. `reacDensStates` and 
        `prodDensStates` are the densities of states of the reactant and product
        configurations for this reaction. If the reaction is irreversible, only the
        reactant density of states is required; if the reaction is reversible, then
        both are required. This function will try to use the best method that it
        can based on the input data available:
        
        * If detailed information has been provided for the transition state (i.e.
          the molecular degrees of freedom), then RRKM theory will be used.
        
        * If the above is not possible but high-pressure limit kinetics
          :math:`k_\\infty(T)` have been provided, then the inverse Laplace 
          transform method will be used.
    
        The density of states for the product `prodDensStates` and the temperature
        of interest `T` in K can also be provided. For isomerization and association
        reactions `prodDensStates` is required; for dissociation reactions it is
        optional. The temperature is used if provided in the detailed balance
        expression to determine the reverse kinetics, and in certain cases in the
        inverse Laplace transform method.
        """
        return calculateMicrocanonicalRateCoefficient(self, Elist, Jlist, reacDensStates, prodDensStates, T)
    
    def isBalanced(self):
        """
        Return ``True`` if the reaction has the same number of each atom on
        each side of the reaction equation, or ``False`` if not.
        """
        from rmgpy.molecule.element import elementList
        
        cython.declare(reactantElements=dict, productElements=dict, molecule=Molecule, atom=Atom, element=Element)
        
        reactantElements = {}; productElements = {}
        for element in elementList:
            reactantElements[element] = 0
            productElements[element] = 0
        
        for reactant in self.reactants:
            if isinstance(reactant, Species):
                molecule = reactant.molecule[0]
            elif isinstance(reactant, Molecule):
                molecule = reactant
            for atom in molecule.atoms:
                reactantElements[atom.element] += 1
        
        for product in self.products:
            if isinstance(product, Species):
                molecule = product.molecule[0]
            elif isinstance(product, Molecule):
                molecule = product
            for atom in molecule.atoms:
                productElements[atom.element] += 1
         
        for element in elementList:
            if reactantElements[element] != productElements[element]:
                return False
        
        return True
    
    def generatePairs(self):
        """
        Generate the reactant-product pairs to use for this reaction when
        performing flux analysis. The exact procedure for doing so depends on
        the reaction type:
        
        =================== =============== ========================================
        Reaction type       Template        Resulting pairs
        =================== =============== ========================================
        Isomerization       A     -> C      (A,C)
        Dissociation        A     -> C + D  (A,C), (A,D)
        Association         A + B -> C      (A,C), (B,C)
        Bimolecular         A + B -> C + D  (A,C), (B,D) *or* (A,D), (B,C)
        =================== =============== ========================================
        
        There are a number of ways of determining the correct pairing for 
        bimolecular reactions. Here we try a simple similarity analysis by comparing
        the number of heavy atoms (carbons and oxygens at the moment). This should
        work most of the time, but a more rigorous algorithm may be needed for
        some cases.
        """
        self.pairs = []
        
        if len(self.reactants) == 1 or len(self.products) == 1:
            # Pair each reactant with each product
            for reactant in self.reactants:
                for product in self.products:
                    self.pairs.append((reactant, product))
            
        else:
                
            reactants = self.reactants[:]
            products = self.products[:]
            
            reactantCarbons = [sum([1 for atom in reactant.molecule[0].atoms if atom.isCarbon()]) for reactant in reactants]
            productCarbons  = [sum([1 for atom in  product.molecule[0].atoms if atom.isCarbon()]) for product  in products ]
            reactantOxygens = [sum([1 for atom in reactant.molecule[0].atoms if atom.isOxygen()]) for reactant in reactants]
            productOxygens  = [sum([1 for atom in  product.molecule[0].atoms if atom.isOxygen()]) for product  in products ]
            
            # Sort the reactants and products by carbon number, then by oxygen number
            reactants = [(carbon, oxygen, reactant) for carbon, oxygen, reactant in zip(reactantCarbons,reactantOxygens,reactants)]
            reactants.sort()
            products = [(carbon, oxygen, product) for carbon, oxygen, product in zip(productCarbons,productOxygens,products)]
            products.sort()
            
            while len(reactants) > 1 and len(products) > 1:
                self.pairs.append((reactants[-1][2], products[-1][2]))
                reactants.pop()
                products.pop()
            for reactant in reactants:
                for product in products:
                    self.pairs.append((reactant[2], product[2]))
    
    def draw(self, path):
        """
        Generate a pictorial representation of the chemical reaction using the
        :mod:`draw` module. Use `path` to specify the file to save
        the generated image to; the image type is automatically determined by
        extension. Valid extensions are ``.png``, ``.svg``, ``.pdf``, and
        ``.ps``; of these, the first is a raster format and the remainder are
        vector formats.
        """
        from rmgpy.molecule.draw import ReactionDrawer
        format = os.path.splitext(path)[1].lower()[1:]
        ReactionDrawer().draw(self, format, path)
        
    def _repr_png_(self):
        """
        Return a png picture of the reaction, useful for ipython-qtconsole.
        """
        from rmgpy.molecule.draw import ReactionDrawer
        tempFileName = 'temp_reaction.png'
        ReactionDrawer().draw(self, 'png', tempFileName)
        png = open(tempFileName,'rb').read()
        os.unlink(tempFileName)
        return png
            
    # Build the transition state geometry
    def generate3dTS(self, reactants, products):
        """
        Generate the 3D structure of the transition state. Called from 
        model.generateKinetics().
        
        self.reactants is a list of reactants
        self.products is a list of products
        """
        import rdkit
        import rdkit.Chem
        import rdkit.Chem.AllChem
        import rdkit.Geometry
        
        """
        Iterate through each reactant, then iterate through its atoms to find the
        atoms involved in the reaction. If a radical is involved, can find the atom
        with radical electrons. If a more reliable method can be found, would greatly
        improve the method.
        
        Repeat for the products
        """
        for i in range(0, len(reactants)):
            mol = reactants[i].molecule[0]
            for j in range(0, mol.rdMol.GetNumAtoms()):
                if mol.rdMol.GetAtomWithIdx(j).GetNumRadicalElectrons():
                    point = mol.rdMol.GetConformer(mol.rdMolConfId).GetAtomPosition(j)
                    neighbor = mol.rdMol.GetAtomWithIdx(j).GetNeighbors()
                    dirVec = [{} for k in range(len(neighbor))]
                    lenVec = [None]*len(neighbor)
                    for k in range(0, len(neighbor)):
                        newIdx = neighbor[k].GetIdx()
                        newPt = mol.rdMol.GetConformer(mol.rdMolConfId).GetAtomPosition(newIdx)
                        dirVec[k] = point.DirectionVector(newPt)
                        lenVec[k] = point.Distance(newPt)
                    xCoord = [None]*len(neighbor)
                    yCoord = [None]*len(neighbor)
                    zCoord = [None]*len(neighbor) 
                    for k in range(0, len(neighbor)):
                        xCoord[k] = dirVec[k].x*lenVec[k]
                        yCoord[k] = dirVec[k].y*lenVec[k]
                        zCoord[k] = dirVec[k].z*lenVec[k]
            reactionAxis = [sum(xCoord), sum(yCoord), sum(zCoord)]
            reactants[i].reactionAxis = reactionAxis
        
        for i in range(0, len(products)):
            mol = products[i].molecule[0]
            for j in range(0, mol.rdMol.GetNumAtoms()):
                if mol.rdMol.GetAtomWithIdx(j).GetNumRadicalElectrons():
                    point = mol.rdMol.GetConformer(mol.rdMolConfId).GetAtomPosition(j)
                    neighbor = mol.rdMol.GetAtomWithIdx(j).GetNeighbors()
                    dirVec = [{} for k in range(len(neighbor))]
                    lenVec = [None]*len(neighbor)
                    for k in range(0, len(neighbor)):
                        newIdx = neighbor[k].GetIdx()
                        newPt = mol.rdMol.GetConformer(mol.rdMolConfId).GetAtomPosition(newIdx)
                        dirVec[k] = point.DirectionVector(newPt)
                        lenVec[k] = point.Distance(newPt)
                    xCoord = [None]*len(neighbor)
                    yCoord = [None]*len(neighbor)
                    zCoord = [None]*len(neighbor) 
                    for k in range(0, len(neighbor)):
                        xCoord[k] = dirVec[k].x*lenVec[k]
                        yCoord[k] = dirVec[k].y*lenVec[k]
                        zCoord[k] = dirVec[k].z*lenVec[k]
            reactionAxis = [sum(xCoord), sum(yCoord), sum(zCoord)]
            products[i].reactionAxis = reactionAxis
            
    def copy(self):
        """
        Create a deep copy of the current reaction.
        """
        
        cython.declare(other=Reaction)

        other = Reaction.__new__(Reaction)
        other.index = self.index
        other.label = self.label
        other.reactants = []
        for reactant in self.reactants:
            other.reactants.append(reactant.copy(deep=True))
        other.products = []
        for product in self.products:
            other.products.append(product.copy(deep=True))
        other.degeneracy = self.degeneracy
        other.specificCollider = self.specificCollider
        other.kinetics = deepcopy(self.kinetics)
        other.reversible = self.reversible
        other.transitionState = deepcopy(self.transitionState)
        other.duplicate = self.duplicate
        other.pairs = deepcopy(self.pairs)
        other.comment = deepcopy(self.comment)
        
        return other

def _isomorphicSpeciesList(list1, list2, checkIdentical=False, checkOnlyLabel = False):
    """
    This method compares whether lists of species or molecules are isomorphic
    or identical. It is used for the 'isIsomorphic' method of Reaction class.
    It likely can be useful elswehere as well:
        
        list1 - list of species/molecule objects of reaction1
        list2 - list of species/molecule objects of reaction2
        checkIdentical - if true, uses the 'isIdentical' comparison
                         if false, uses the 'isIsomorphic' comparison
        checkOnlyLabel - only look at species' labels, no isomorphism checks
                         
    Returns True if the lists are isomorphic/identical & false otherwise
    """

    def comparison_method(other1, other2, checkIdentical=checkIdentical, checkOnlyLabel=checkOnlyLabel):
        if checkOnlyLabel:
            return str(other1) == str(other2)
        elif checkIdentical:
            return other1.isIdentical(other2)
        else:
            return other1.isIsomorphic(other2)

    if len(list1) == len(list2) == 1:
        if comparison_method(list1[0], list2[0]):
            return True
    elif len(list1) == len(list2) == 2:
        if comparison_method(list1[0], list2[0]) \
                    and comparison_method(list1[1], list2[1]):
            return True
        elif comparison_method(list1[0], list2[1]) \
                    and comparison_method(list1[1], list2[0]):
            return True
    elif len(list1) == len(list2) == 3:
        if (    comparison_method(list1[0], list2[0]) and
                comparison_method(list1[1], list2[1]) and
                comparison_method(list1[2], list2[2]) ):
            return True
        elif (  comparison_method(list1[0], list2[0]) and
                comparison_method(list1[1], list2[2]) and
                comparison_method(list1[2], list2[1]) ):
            return True
        elif (  comparison_method(list1[0], list2[1]) and
                comparison_method(list1[1], list2[0]) and
                comparison_method(list1[2], list2[2]) ):
            return True
        elif (  comparison_method(list1[0], list2[2]) and
                comparison_method(list1[1], list2[0]) and
                comparison_method(list1[2], list2[1]) ):
            return True
        elif (  comparison_method(list1[0], list2[1]) and
                comparison_method(list1[1], list2[2]) and
                comparison_method(list1[2], list2[0]) ):
            return True
        elif (  comparison_method(list1[0], list2[2]) and
                comparison_method(list1[1], list2[1]) and
                comparison_method(list1[2], list2[0]) ):
            return True
    elif len(list1) == len(list2):
        raise NotImplementedError("Can't check isomorphism of lists with {0} species/molecules".format(len(list1)))
    # nothing found
    return False<|MERGE_RESOLUTION|>--- conflicted
+++ resolved
@@ -415,105 +415,6 @@
                                           checkOnlyLabel=checkOnlyLabel)
 
         # Compare reactants to reactants
-<<<<<<< HEAD
-        forwardReactantsMatch = False
-        if len(self.reactants) == len(other.reactants) == 1:
-            if self.reactants[0].isIsomorphic(other.reactants[0]):
-                forwardReactantsMatch = True
-        elif len(self.reactants) == len(other.reactants) == 2:
-            if self.reactants[0].isIsomorphic(other.reactants[0]) and self.reactants[1].isIsomorphic(other.reactants[1]):
-                forwardReactantsMatch = True
-            elif self.reactants[0].isIsomorphic(other.reactants[1]) and self.reactants[1].isIsomorphic(other.reactants[0]):
-                forwardReactantsMatch = True
-        elif len(self.reactants) == len(other.reactants) == 3:
-            if   self.reactants[0].isIsomorphic(other.reactants[0]):
-                if (
-                    self.reactants[1].isIsomorphic(other.reactants[1]) and
-                    self.reactants[2].isIsomorphic(other.reactants[2]) ):
-                    forwardReactantsMatch = True
-                elif ( 
-                    self.reactants[1].isIsomorphic(other.reactants[2]) and
-                    self.reactants[2].isIsomorphic(other.reactants[1]) ):
-                    forwardReactantsMatch = True
-            elif self.reactants[0].isIsomorphic(other.reactants[1]):
-                if (
-                    self.reactants[1].isIsomorphic(other.reactants[0]) and
-                    self.reactants[2].isIsomorphic(other.reactants[2]) ):
-                    forwardReactantsMatch = True
-                elif (
-                    self.reactants[1].isIsomorphic(other.reactants[2]) and
-                    self.reactants[2].isIsomorphic(other.reactants[0]) ):
-                    forwardReactantsMatch = True
-            elif self.reactants[0].isIsomorphic(other.reactants[2]):
-                if (
-                    self.reactants[1].isIsomorphic(other.reactants[0]) and
-                    self.reactants[2].isIsomorphic(other.reactants[1]) ):
-                    forwardReactantsMatch = True
-                elif (
-                    self.reactants[1].isIsomorphic(other.reactants[1]) and
-                    self.reactants[2].isIsomorphic(other.reactants[0]) ):
-                    forwardReactantsMatch = True
-        elif len(self.reactants) == len(other.reactants):
-            # General case for N reactants
-            numReactants = len(self.reactants)
-            for permutation in itertools.permutations(range(numReactants), numReactants):
-                for i,j in enumerate(permutation):
-                    if not self.reactants[i].isIsomorphic(other.reactants[j]):
-                        break
-                else:  # didn't break, so all N match in this order
-                    forwardReactantsMatch = True
-                    break  # no need to check any more permutations
-            #raise NotImplementedError("Can't check isomorphism of reactions with {0} reactants".format(len(self.reactants)))
-        
-        # Compare products to products
-        forwardProductsMatch = False
-        if len(self.products) == len(other.products) == 1:
-            if self.products[0].isIsomorphic(other.products[0]):
-                forwardProductsMatch = True
-        elif len(self.products) == len(other.products) == 2:
-            if self.products[0].isIsomorphic(other.products[0]) and self.products[1].isIsomorphic(other.products[1]):
-                forwardProductsMatch = True
-            elif self.products[0].isIsomorphic(other.products[1]) and self.products[1].isIsomorphic(other.products[0]):
-                forwardProductsMatch = True
-        elif len(self.products) == len(other.products) == 3:
-            if  self.products[0].isIsomorphic(other.products[0]):
-                if (
-                    self.products[1].isIsomorphic(other.products[1]) and
-                    self.products[2].isIsomorphic(other.products[2]) ):
-                    forwardProductsMatch = True
-                elif (
-                    self.products[1].isIsomorphic(other.products[2]) and
-                    self.products[2].isIsomorphic(other.products[1]) ):
-                    forwardProductsMatch = True
-            elif self.products[0].isIsomorphic(other.products[1]):
-                if (
-                    self.products[1].isIsomorphic(other.products[0]) and
-                    self.products[2].isIsomorphic(other.products[2]) ):
-                    forwardProductsMatch = True
-                elif (
-                    self.products[1].isIsomorphic(other.products[2]) and
-                    self.products[2].isIsomorphic(other.products[0])):
-                    forwardProductsMatch = True
-            elif self.products[0].isIsomorphic(other.products[2]):
-                if (
-                    self.products[1].isIsomorphic(other.products[0]) and
-                    self.products[2].isIsomorphic(other.products[1]) ):
-                    forwardProductsMatch = True
-                elif (
-                    self.products[1].isIsomorphic(other.products[1]) and
-                    self.products[2].isIsomorphic(other.products[0]) ):
-                    forwardProductsMatch = True
-        elif len(self.products) == len(other.products):
-            # General case for N products
-            numProducts = len(self.products)
-            for permutation in itertools.permutations(range(numProducts), numProducts):
-                for i, j in enumerate(permutation):
-                    if not self.products[i].isIsomorphic(other.products[j]):
-                        break
-                else:  # didn't break, so all N match in this order
-                    forwardProductsMatch = True
-                    break  # no need to check any more permutations
-=======
         forwardReactantsMatch = _isomorphicSpeciesList(self.reactants, 
                                     other.reactants,checkIdentical = checkIdentical,
                                     checkOnlyLabel = checkOnlyLabel)
@@ -525,7 +426,6 @@
 
         # Compare specificCollider to specificCollider
         ColliderMatch = (self.specificCollider == other.specificCollider)
->>>>>>> 91b677bd
 
         # Return now, if we can
         if (forwardReactantsMatch and forwardProductsMatch and ColliderMatch):
