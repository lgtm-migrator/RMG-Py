--- conflicted
+++ resolved
@@ -42,12 +42,8 @@
 from rmgpy.data.base import Database, Entry, LogicNode, LogicOr, ForbiddenStructures,\
                             getAllCombinations
 from rmgpy.reaction import Reaction
-<<<<<<< HEAD
-from rmgpy.kinetics import Arrhenius, ArrheniusEP, SurfaceArrhenius,\
+from rmgpy.kinetics import Arrhenius, SurfaceArrhenius,\
                     SurfaceArrheniusBEP, StickingCoefficient, StickingCoefficientBEP
-=======
-from rmgpy.kinetics import Arrhenius
->>>>>>> 7c023a4a
 from rmgpy.molecule import Bond, GroupBond, Group, Molecule
 from rmgpy.molecule.resonance import generate_aromatic_resonance_structures
 from rmgpy.species import Species
@@ -301,13 +297,9 @@
                 elif (action[0] == 'FORM_BOND' and doForward) or (action[0] == 'BREAK_BOND' and not doForward):
                     if struct.hasBond(atom1, atom2):
                         raise InvalidActionError('Attempted to create an existing bond.')
-<<<<<<< HEAD
-                    if info not in ('S', 'vdW'):
+                    if info not in (1, 0, 'vdW'): #todo: remove vdW and ensure 0 is correct replacement
                         raise InvalidActionError('Attempted to create bond of type {:!r}'.format(info))
                     bond = GroupBond(atom1, atom2, order=[info]) if pattern else Bond(atom1, atom2, order=info)
-=======
-                    bond = GroupBond(atom1, atom2, order=[1]) if pattern else Bond(atom1, atom2, order=1)
->>>>>>> 7c023a4a
                     struct.addBond(bond)
                     atom1.applyAction(['FORM_BOND', label1, info, label2])
                     atom2.applyAction(['FORM_BOND', label1, info, label2])
@@ -1061,18 +1053,10 @@
             data = deepcopy(entry.data)
             data.changeT0(1)
             
-<<<<<<< HEAD
             if type(data) is Arrhenius:  # more specific than isinstance(data,Arrhenius) because we want to exclude inherited subclasses!
-                data = ArrheniusEP(
-                    A = deepcopy(data.A),
-                    n = deepcopy(data.n),
-                    alpha = 0,
-                    E0 = deepcopy(data.Ea),
-                    Tmin = deepcopy(data.Tmin),
-                    Tmax = deepcopy(data.Tmax)
-                    )
+                data = data.toArrheniusEP()
             elif isinstance(data, StickingCoefficient):
-                data = StickingCoefficientBEP(
+                data = StickingCoefficientBEP( #todo: perhaps make a method StickingCoefficient.StickingCoefficientBEP analogous to Arrhenius.toArrheniusEP
                     A = deepcopy(data.A),
                     n = deepcopy(data.n),
                     alpha = 0,
@@ -1081,7 +1065,7 @@
                     Tmax = deepcopy(data.Tmax)
                     )
             elif isinstance(data, SurfaceArrhenius):
-                data = SurfaceArrheniusBEP(
+                data = SurfaceArrheniusBEP( #todo: perhaps make a method SurfaceArrhenius.toSurfaceArrheniusBEP analogous to Arrhenius.toArrheniusEP
                     A = deepcopy(data.A),
                     n = deepcopy(data.n),
                     alpha = 0,
@@ -1093,18 +1077,12 @@
                 raise NotImplementedError("Unexpected training kinetics type {} for {}".format(type(data), entry))
 
             
-=======
->>>>>>> 7c023a4a
             new_entry = Entry(
                 index = index,
                 label = ';'.join([g.label for g in template]),
                 item=Reaction(reactants=[g.item for g in template],
                                                    products=[]),
-<<<<<<< HEAD
                 data=data,
-=======
-                data = data.toArrheniusEP(),
->>>>>>> 7c023a4a
                 rank = entry.rank,
                 reference=entry.reference,
                 shortDesc="Rate rule generated from training reaction {0}. ".format(entry.index) + entry.shortDesc,
@@ -1427,13 +1405,8 @@
         # check family-specific forbidden structures 
         if self.forbidden is not None and self.forbidden.isMoleculeForbidden(molecule):
             return True
-<<<<<<< HEAD
+        # check RMG globally forbidden structures
         if forbidden_structures is not None and forbidden_structures.isMoleculeForbidden(molecule):
-=======
-
-        # check RMG globally forbidden structures
-        if forbidden_structures.isMoleculeForbidden(molecule):
->>>>>>> 7c023a4a
             return True
         return False
 
@@ -1590,35 +1563,10 @@
                     for product in rxn0.products:
                         logging.info("Product")
                         logging.info(product.toAdjacencyList())
-<<<<<<< HEAD
-                    logging.error("Debugging why no reaction was found...")
-                    logging.error("Checking whether the family's forbidden species have affected reaction generation...")
-                    # Set family's forbidden structures to empty for now to see if reaction gets generated...
-                    # Note that it is not necessary to check global forbidden structures, because this reaction would not have
-                    # been formed in the first place.
-                    tempObject = self.forbidden
-                    self.forbidden = ForbiddenStructures()  # Initialize with empty one
-                    try:
-                        reactions = self.__generateReactions(rxn.products, products=rxn.reactants, forward=True)
-                    finally:
-                        self.forbidden = tempObject
-                    if len(reactions) != 1:
-                        logging.error("Still experiencing error: Expecting one matching reverse reaction, not {0} in reaction family {1} for forward reaction {2}.\n".format(len(reactions), self.label, str(rxn)))
-                        raise KineticsError("Did not find reverse reaction in reaction family {0} for reaction {1}.".format(self.label, str(rxn)))
-                    else:
-                        logging.error("Error was fixed, the product is a forbidden structure when used as a reactant in the reverse direction.")
-                        # Delete this reaction, since it should probably also be forbidden in the initial direction
-                        # Hack fix for now
-                        del rxn
-                else:
-                    rxn.reverse = reactions[0]
-
-=======
                 raise KineticsError("Found multiple reverse reactions in reaction family {0} for reaction {1}, likely due to inconsistent resonance structure generation".format(self.label, str(rxn)))
             else:
                 rxn.reverse = reactions[0]
                 return True
->>>>>>> 7c023a4a
 
     def calculateDegeneracy(self, reaction):
         """
@@ -1933,124 +1881,16 @@
                     if products[0].isIsomorphic(products0[0]):
                         match = True
                 elif len(products) == len(products0) == 2:
-<<<<<<< HEAD
-                    for productA in products[0]:
-                        for productB in products[1]:
-                            if products0[0].isIsomorphic(productA) and products0[1].isIsomorphic(productB):
-                                match = True
-                                break
-                            elif products0[0].isIsomorphic(productB) and products0[1].isIsomorphic(productA):
-                                match = True
-                                break
-=======
                     if products[0].isIsomorphic(products0[0]) and products[1].isIsomorphic(products0[1]):
                         match = True
                     elif products[0].isIsomorphic(products0[1]) and products[1].isIsomorphic(products0[0]):
                         match = True
->>>>>>> 7c023a4a
                 elif len(products) == len(products0):
                     raise NotImplementedError("Can't yet filter reactions with {} products".format(len(products)))
                     
                 if match: 
                     rxnList.append(reaction)
-<<<<<<< HEAD
-            
-        # The reaction list may contain duplicates of the same reaction
-        # These duplicates should be combined (by increasing the degeneracy of
-        # one of the copies and removing the others)
-        index0 = 0
-        while index0 < len(rxnList):
-            reaction0 = rxnList[index0]
-            
-            products0 = reaction0.products if forward else reaction0.reactants
-            products0 = [product.generateResonanceIsomers() for product in products0]
-            
-            # Remove duplicates from the reaction list
-            index = index0 + 1
-            while index < len(rxnList):
-                reaction = rxnList[index]
-            
-                products = reaction.products if forward else reaction.reactants
-                
-                # We know the reactants are the same, so we only need to compare the products
-                match = False
-                if len(products) == len(products0) == 1:
-                    for product in products0[0]: # for each resonance isomer of the only product0
-                        if products[0].isIsomorphic(product):
-                            match = True
-                            break
-                elif len(products) == len(products0) == 2:
-                    for productA in products0[0]:
-                        for productB in products0[1]:
-                            if products[0].isIsomorphic(productA) and products[1].isIsomorphic(productB):
-                                match = True
-                                break
-                            elif products[0].isIsomorphic(productB) and products[1].isIsomorphic(productA):
-                                match = True
-                                break
-                elif len(products) == len(products0) == 3:
-                    for productA, productB, productC in itertools.product(products0[0], products0[1], products0[2]):
-                    # This is equivalent to three nested for loops,
-                    # but allows us to break out of them all at once
-                    # with a single break statement.
-                        if (    products[0].isIsomorphic(productA) and
-                                products[1].isIsomorphic(productB) and
-                                products[2].isIsomorphic(productC) ):
-                            match = True
-                            break
-                        elif (  products[0].isIsomorphic(productA) and
-                                products[1].isIsomorphic(productC) and
-                                products[2].isIsomorphic(productB) ):
-                            match = True
-                            break
-                        elif (  products[0].isIsomorphic(productB) and
-                                products[1].isIsomorphic(productA) and
-                                products[2].isIsomorphic(productC) ):
-                            match = True
-                            break
-                        elif (  products[0].isIsomorphic(productC) and
-                                products[1].isIsomorphic(productA) and
-                                products[2].isIsomorphic(productB) ):
-                            match = True
-                            break
-                        elif (  products[0].isIsomorphic(productB) and
-                                products[1].isIsomorphic(productC) and
-                                products[2].isIsomorphic(productA) ):
-                            match = True
-                            break
-                        elif (  products[0].isIsomorphic(productC) and
-                                products[1].isIsomorphic(productB) and
-                                products[2].isIsomorphic(productA) ):
-                            match = True
-                            break
-                elif len(products) == len(products0):
-                    raise NotImplementedError(
-                        "Can't yet check degeneracy of reactions with {0} products".format(len(products))
-                        )
-
-                # If we found a match, remove it from the list
-                # Also increment the reaction path degeneracy of the remaining reaction
-                if match:
-                    rxnList.remove(reaction)
-                    reaction0.degeneracy += 1
-                else:
-                    index += 1
-            
-            index0 += 1
-        
-        # For R_Recombination reactions, the degeneracy is twice what it should
-        # be, so divide those by two
-        # This is hardcoding of reaction families!
-        # For reactions of the form A + A -> products, the degeneracy is twice
-        # what it should be, so divide those by two
-        if sameReactants or self.label.lower().startswith('r_recombination'):
-            for rxn in rxnList:
-                assert(rxn.degeneracy % 2 == 0)
-                rxn.degeneracy /= 2
-                
-=======
-
->>>>>>> 7c023a4a
+
         # Determine the reactant-product pairs to use for flux analysis
         # Also store the reaction template (useful so we can easily get the kinetics later)
         for reaction in rxnList:
